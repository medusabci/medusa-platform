# Built-in imports
import copy
import sys, os, json, traceback, math
# External imports
from PySide6.QtUiTools import loadUiType
from PySide6 import QtGui, QtWidgets
<<<<<<< HEAD
import pylsl
=======
from PySide6.QtCore import Qt
import  pylsl
>>>>>>> 58f9860e
# Medusa imports
from gui import gui_utils as gu
from gui.qt_widgets import dialogs
from gui.qt_widgets.notifications import NotificationStack
from acquisition import lsl_utils
import exceptions
import constants
from gui.qt_widgets.channel_selection import LSLEEGChannelSelection, \
    LSLGeneralChannelSelection

# Load the .ui files
ui_main_dialog = loadUiType(
    'gui/ui_files/lsl_config_dialog.ui')[0]
ui_stream_config_dialog = loadUiType(
    'gui/ui_files/lsl_config_medusa_params_dialog_new.ui')[0]


class LSLConfigDialog(QtWidgets.QDialog, ui_main_dialog):
    """ Main dialog class of the LSL config panel
    """
    def __init__(self, lsl_config, lsl_config_file_path,
                 theme_colors=None):
        """ Class constructor

        Parameters
        ----------
        lsl_config: list of acquisition.lsl_utils.LSLStreamWrapper
            List with the current working LSL streams
        theme_colors: dict
            Dict with the theme colors
        """
        try:
            super().__init__()
            self.setupUi(self)
            self.resize(600, 400)
            # Initialize the gui application
            self.dir = os.path.dirname(__file__)
            # TODO: Fix theme
            self.theme = 'dark'
            self.theme_colors = theme_colors
            self.stl = gu.set_css_and_theme(self, self.theme_colors)
            self.setWindowIcon(QtGui.QIcon('%s/medusa_task_icon.png' %
                               constants.IMG_FOLDER))
            self.setWindowTitle('Lab streaming layer (LSL) settings')
            # Set up tables
            self.tableWidget_available_streams.horizontalHeader().\
                setSectionResizeMode(QtWidgets.QHeaderView.Stretch)
            self.tableWidget_available_streams.setSelectionBehavior(
                QtWidgets.QAbstractItemView.SelectRows)
            self.tableWidget_available_streams.setEditTriggers(
                QtWidgets.QTableWidget.NoEditTriggers)
            self.tableWidget_working_streams.horizontalHeader(). \
                setSectionResizeMode(QtWidgets.QHeaderView.Stretch)
            self.tableWidget_working_streams.setSelectionBehavior(
                QtWidgets.QAbstractItemView.SelectRows)
            self.tableWidget_working_streams.setEditTriggers(
                QtWidgets.QTableWidget.NoEditTriggers)
            # ToolButtons
            self.set_up_tool_buttons()
            # First search
            self.lsl_config = lsl_config
            self.available_streams = []
            self.init_listwidget_working_streams()
            self.lsl_search(first_search=True)
            self.lsl_config_file_path = lsl_config_file_path
            # Connect the buttons
            self.setModal(True)
            self.show()
        except Exception as e:
            self.handle_exception(e)

    def init_listwidget_working_streams(self):
        try:
            # Add items
            updated_working_streams = []
            for idx, lsl_stream_wrapper in enumerate(
                    self.lsl_config['working_streams']):
                # Check that the lsl stream is available
                try:
                    lsl_utils.get_lsl_streams(
                        force_one_stream=True,
                        name=lsl_stream_wrapper.lsl_name,
                        type=lsl_stream_wrapper.lsl_type,
                        uid=lsl_stream_wrapper.lsl_uid,
                        source_id=lsl_stream_wrapper.lsl_source_id,
                        channel_count=lsl_stream_wrapper.lsl_n_cha,
                        nominal_srate=lsl_stream_wrapper.lsl_fs,
                    )
                except exceptions.LSLStreamNotFound as e:
                    continue
                # Add lsl_stream_info
                self.insert_working_stream_in_table(lsl_stream_wrapper)
                updated_working_streams.append(lsl_stream_wrapper)
            self.lsl_config['working_streams'] = updated_working_streams
        except Exception as e:
            self.handle_exception(e)

    def set_up_tool_buttons(self):
        try:
            # Search button
            icon = gu.get_icon("refresh.svg", theme_colors=self.theme_colors)
            # icon = QtGui.QIcon("%s/icons/reload.png" % constants.IMG_FOLDER)
            self.toolButton_search.setIcon(icon)
            self.toolButton_search.clicked.connect(self.lsl_search)
            # Add button
            icon = gu.get_icon("add.svg", theme_colors=self.theme_colors)
            # icon = QtGui.QIcon("%s/icons/plus.png" % constants.IMG_FOLDER)
            self.toolButton_add.setIcon(icon)
            self.toolButton_add.clicked.connect(self.add_lsl_stream)
            # Edit button
            icon = gu.get_icon("edit.svg", theme_colors=self.theme_colors)
            # icon = QtGui.QIcon("%s/icons/edit.png" % constants.IMG_FOLDER)
            self.toolButton_edit.setIcon(icon)
            self.toolButton_edit.clicked.connect(self.edit_lsl_stream)
            # Remove button
            icon = gu.get_icon("remove.svg", theme_colors=self.theme_colors)
            # icon = QtGui.QIcon("%s/icons/minus.png" % constants.IMG_FOLDER)
            self.toolButton_remove.setIcon(icon)
            self.toolButton_remove.clicked.connect(self.remove_lsl_stream)
        except Exception as e:
            self.handle_exception(e)

    def lsl_search(self, first_search=False):
        """This function searches for available LSL streams.
        """
        try:
            # Clear listWidget
            self.tableWidget_available_streams.setRowCount(0)
            # Search streams
            streams = lsl_utils.get_lsl_streams()
            # There are streams available
            self.available_streams = []
            for s, lsl_stream in enumerate(streams):
                try:
                    lsl_stream_wrapper = lsl_utils.LSLStreamWrapper(lsl_stream)
                    lsl_stream_wrapper.set_inlet(
                        proc_clocksync=False, proc_dejitter=False,
                        proc_monotonize=False, proc_threadsafe=True)
                    self.insert_available_stream_in_table(lsl_stream_wrapper)
                    self.available_streams.append(lsl_stream_wrapper)
                except pylsl.util.TimeoutError:
<<<<<<< HEAD
                    ex = exceptions.LSLStreamTimeout(
=======
                    ex = pylsl.util.TimeoutError(
>>>>>>> 58f9860e
                        "An LSL stream outlet was detected, but the stream "
                        "information could not be retrieved. Possible causes "
                        "include incorrect network configuration, a missing or "
                        "inactive stream source, or firewall restrictions. "
                        "Please check your network settings and ensure the "
                        "stream source is active.")
                    self.handle_exception(ex)
        except exceptions.LSLStreamNotFound as e:
            if not first_search:
                self.handle_exception(e)
        except Exception as e:
            self.handle_exception(e)

    def add_lsl_stream(self):
        try:
            sel_item_row = self.get_selected_available_stream()
            if sel_item_row is None:
                return
            # Show dialog
            self.edit_stream_dialog = EditStreamDialog(
                self.available_streams[sel_item_row],
                self.lsl_config['working_streams'],
                theme_colors=self.theme_colors)
            self.edit_stream_dialog.accepted.connect(
                self.on_add_stream_ok)
            self.edit_stream_dialog.rejected.connect(
                self.on_edit_stream_cancel)
            self.edit_stream_dialog.exec_()
        except Exception as e:
            self.handle_exception(e)

    def edit_lsl_stream(self):
        try:
            # Get stream item and index
            sel_item_row = self.get_selected_working_stream()
            if sel_item_row is None:
                return
            self.lsl_stream_editing_idx = sel_item_row
            # Show dialog
            self.edit_stream_dialog = EditStreamDialog(
                self.lsl_config['working_streams'][self.lsl_stream_editing_idx],
                self.lsl_config['working_streams'],
                editing=True,
                theme_colors=self.theme_colors)
            self.edit_stream_dialog.accepted.connect(
                self.on_edit_stream_ok)
            self.edit_stream_dialog.rejected.connect(
                self.on_edit_stream_cancel)
            self.edit_stream_dialog.exec_()
        except Exception as e:
            self.handle_exception(e)

    def remove_lsl_stream(self):
        """ This function takes the selected item from the list and places its
        name in the LSL stream name.
        """
        try:
            sel_item_row = self.get_selected_working_stream()
            if sel_item_row is None:
                return
            # Remove stream
            self.tableWidget_working_streams.removeRow(sel_item_row)
            self.lsl_config['working_streams'].pop(sel_item_row)
        except Exception as e:
            self.handle_exception(e)

    def get_working_streams(self):
        try:
            return self.available_streams
        except Exception as e:
            self.handle_exception(e)

    def on_add_stream_ok(self):
        try:
            lsl_stream_wrapper = self.edit_stream_dialog.get_lsl_stream_info()
            self.insert_working_stream_in_table(lsl_stream_wrapper)
            self.lsl_config['working_streams'].append(lsl_stream_wrapper)
            self.edit_stream_dialog = None
        except Exception as e:
            self.handle_exception(e)

    def on_edit_stream_ok(self):
        try:
            lsl_stream_wrapper = self.edit_stream_dialog.get_lsl_stream_info()
            self.tableWidget_working_streams.removeRow(
                self.lsl_stream_editing_idx)
            self.insert_working_stream_in_table(
                lsl_stream_wrapper, self.lsl_stream_editing_idx)
            self.lsl_config['working_streams'][self.lsl_stream_editing_idx] = \
                lsl_stream_wrapper
            self.lsl_stream_editing_idx = None
            self.edit_stream_dialog = None
        except Exception as e:
            self.handle_exception(e)

    def on_edit_stream_cancel(self):
        try:
            pass
        except Exception as e:
            self.handle_exception(e)

    def get_selected_available_stream(self):
        sel_items = self.tableWidget_available_streams.selectedItems()
        if len(sel_items) == 0:
            return None
        return sel_items[0].row()

    def get_selected_working_stream(self):
        sel_items = self.tableWidget_working_streams.selectedItems()
        if len(sel_items) == 0:
            return None
        return sel_items[0].row()

    def insert_available_stream_in_table(self, lsl_stream_wrapper, row=None):
        # Row number
        row = row if row is not None \
            else self.tableWidget_available_streams.rowCount()
        # Insert row
        self.tableWidget_available_streams.insertRow(row)
        # Add Name
        self.tableWidget_available_streams.setItem(
            row, 0, QtWidgets.QTableWidgetItem(lsl_stream_wrapper.lsl_name))
        self.tableWidget_available_streams.setItem(
            row, 1, QtWidgets.QTableWidgetItem(lsl_stream_wrapper.hostname))
        self.tableWidget_available_streams.setItem(
            row, 2, QtWidgets.QTableWidgetItem(lsl_stream_wrapper.lsl_type))
        self.tableWidget_available_streams.setItem(
            row, 3, QtWidgets.QTableWidgetItem(
                str(lsl_stream_wrapper.lsl_n_cha)))

    def insert_working_stream_in_table(self, lsl_stream_wrapper, row=None):
        # Row number
        row = row if row is not None \
            else self.tableWidget_working_streams.rowCount()
        # Insert row
        self.tableWidget_working_streams.insertRow(row)
        # Add Name
        self.tableWidget_working_streams.setItem(
            row, 0, QtWidgets.QTableWidgetItem(lsl_stream_wrapper.medusa_uid))
        self.tableWidget_working_streams.setItem(
            row, 1, QtWidgets.QTableWidgetItem(lsl_stream_wrapper.hostname))
        self.tableWidget_working_streams.setItem(
            row, 2, QtWidgets.QTableWidgetItem(lsl_stream_wrapper.medusa_type))
        self.tableWidget_working_streams.setItem(
            row, 3, QtWidgets.QTableWidgetItem(
                str(lsl_stream_wrapper.n_cha)))

    def accept(self):
        """ This function updates the lsl_streams.json file and saves it
        """
        try:
            super().accept()
            lsl_config = dict(self.lsl_config)
            with open(self.lsl_config_file_path, 'w') as f:
                lsl_config['working_streams'] = \
                    [stream.to_serializable_obj() for stream in
                     lsl_config['working_streams']]
                json.dump(lsl_config, f, indent=4)
        except Exception as e:
            self.handle_exception(e)

    def reject(self):
        """ This function cancels the configuration"""
        try:
            super().reject()
        except Exception as e:
            self.handle_exception(e)

    def handle_exception(self, ex):
        traceback.print_exc()
        dialogs.error_dialog(str(ex), ex.__class__.__name__, self.theme_colors)


class EditStreamDialog(QtWidgets.QDialog, ui_stream_config_dialog):

    def __init__(self, lsl_stream_info, working_lsl_streams, editing=False,
                 theme_colors=None):
        try:
            # Super call
            super().__init__()
            self.setupUi(self)
            # Set style
            self.theme_colors = gu.get_theme_colors('dark') if \
                theme_colors is None else theme_colors
            self.stl = gu.set_css_and_theme(self, self.theme_colors)
            self.setWindowIcon(QtGui.QIcon('%s/medusa_task_icon.png' %
                                           constants.IMG_FOLDER))
            self.setWindowTitle('Stream settings')
            self.resize(600, 400)
            # Params
            self.editing = editing
            self.cha_info = None
            # Create a new lsl wrapper object to avoid reference passing
            # problems with working_lsl_streams
            self.lsl_stream_info = lsl_utils.LSLStreamWrapper(
                lsl_stream_info.lsl_stream)
            self.lsl_stream_info.set_inlet(
                proc_clocksync=lsl_stream_info.lsl_proc_clocksync,
                proc_dejitter=lsl_stream_info.lsl_proc_dejitter,
                proc_monotonize=lsl_stream_info.lsl_proc_monotonize,
                proc_threadsafe=lsl_stream_info.lsl_proc_threadsafe)
            if self.lsl_stream_info.lsl_fs is None:
                self.lsl_stream_info.lsl_fs = self.lsl_stream_info.fs
            if self.editing:
                self.lsl_stream_info.update_medusa_parameters_from_lslwrapper(
                    lsl_stream_info)
                self.cha_info = self.lsl_stream_info.cha_info
            # Check errors
            if self.lsl_stream_info.fs <= 0:
                self.handle_exception(exceptions.IncorrectLSLConfig(
                    f"The sample rate of the stream "
                    f"'{self.lsl_stream_info.lsl_name}' "
                    f"is not defined. This may affect processing and "
                    f"timeouts that requires a fixed sampling rate."))
            self.working_lsl_streams = working_lsl_streams
            # Init widgets
            self.init_widgets()
        except Exception as e:
            self.handle_exception(e)

    def init_widgets(self):
        # Medusa uid edit line
        self.lineEdit_medusa_uid.textChanged.connect(
            self.on_medusa_stream_uid_changed)
        # Medusa type combobox
        for key, val in constants.MEDUSA_LSL_TYPES.items():
            self.comboBox_medusa_type.addItem(key, val)
        self.comboBox_medusa_type.currentIndexChanged.connect(
            self.on_medusa_stream_type_changed)
        # LSL parameters
        self.checkBox_lsl_clocksync.setChecked(
            self.lsl_stream_info.lsl_proc_clocksync)
        self.checkBox_lsl_monotonize.setChecked(
            self.lsl_stream_info.lsl_proc_monotonize)
        self.checkBox_lsl_dejitter.setChecked(
            self.lsl_stream_info.lsl_proc_dejitter)
        self.checkBox_lsl_threadsafe.setChecked(
            self.lsl_stream_info.lsl_proc_threadsafe)
        self.checkBox_lsl_clocksync.toggled.connect(
            self.lsl_processing_flags_changed)
        self.checkBox_lsl_monotonize.toggled.connect(
            self.lsl_processing_flags_changed)
        self.checkBox_lsl_dejitter.toggled.connect(
            self.lsl_processing_flags_changed)
        self.checkBox_lsl_threadsafe.toggled.connect(
            self.lsl_processing_flags_changed)
        self.spinBox_lsl_fs.setValue(self.lsl_stream_info.fs)
        self.pushButton_lsl_fs.clicked.connect(self.on_change_fs)
        # Initialize comboboxes
        self.update_desc_fields()
        self.update_channel_fields()
        if not self.editing:
            self.on_read_channels_info()
        else:
            self.update_channels_table()
        # Connect events
        self.comboBox_desc_channels_field.currentIndexChanged.connect(
            self.update_channel_fields)
        self.comboBox_channel_label_field.currentIndexChanged.connect(
            self.update_cha_label)
        # Channels buttons
        self.pushButton_ch_config.clicked.connect(self.on_configure_channels)
        # Table
        self.tableView_ch_summary.setSizePolicy(
            QtWidgets.QSizePolicy.Expanding, QtWidgets.QSizePolicy.Preferred)
        self.tableView_ch_summary.setMinimumHeight(100)
        self.tableView_ch_summary.setMaximumHeight(300)
        self.tableView_ch_summary.horizontalHeader().setSectionResizeMode(
            QtWidgets.QHeaderView.Stretch)
        # self.tableView_ch_summary.horizontalHeader().hide()
        self.tableView_ch_summary.verticalHeader().hide()
        # Init params
        if self.lsl_stream_info.medusa_params_initialized:
            self.lineEdit_medusa_uid.setText(self.lsl_stream_info.medusa_uid)
            gu.select_entry_combobox_with_data(
                self.comboBox_medusa_type,
                self.lsl_stream_info.medusa_type,
                force_selection=True,
                forced_selection='CustomBiosignalData')
            gu.select_entry_combobox_with_data(
                self.comboBox_desc_channels_field,
                self.lsl_stream_info.desc_channels_field)
            gu.select_entry_combobox_with_data(
                self.comboBox_channel_label_field,
                self.lsl_stream_info.channel_label_field)
            # self.set_checked_channels(
            #     self.lsl_stream_info.selected_channels_idx)
        else:
            self.lineEdit_medusa_uid.setText(self.lsl_stream_info.lsl_name)
            gu.select_entry_combobox_with_data(
                self.comboBox_medusa_type,
                self.lsl_stream_info.lsl_type,
                force_selection=True,
                forced_selection='CustomBiosignalData')

    def on_medusa_stream_uid_changed(self):
        try:
            pass
        except Exception as e:
            self.handle_exception(e)

    def on_medusa_stream_type_changed(self):
        try:
            self.update_channels_table()
            pass
        except Exception as e:
            self.handle_exception(e)

    def lsl_processing_flags_changed(self):
        clocksync = self.checkBox_lsl_clocksync.isChecked()
        monotonize = self.checkBox_lsl_monotonize.isChecked()
        dejitter = self.checkBox_lsl_dejitter.isChecked()
        threadsafe = self.checkBox_lsl_threadsafe.isChecked()
        self.lsl_stream_info.set_inlet(
            proc_clocksync=clocksync, proc_monotonize=monotonize,
            proc_dejitter=dejitter, proc_threadsafe=threadsafe)

    def update_desc_fields(self):
        """Updates the values of the combobox to select the channels description
        """
        # Get channels
        desc_fields = self.lsl_stream_info.get_description_fields()
        # Update combobox
        self.comboBox_desc_channels_field.clear()
        if len(desc_fields) > 0:
            for field in desc_fields:
                self.comboBox_desc_channels_field.addItem(field, True)
            gu.select_entry_combobox_with_text(
                self.comboBox_desc_channels_field,
                'channels', force_selection=True)
        else:
            self.comboBox_desc_channels_field.addItem('channels', False)

    def on_change_fs(self):
        # Create a QDialog
        dialog = QtWidgets.QDialog()
        dialog.stl = gu.set_css_and_theme(dialog, self.theme_colors)
        dialog.setWindowTitle("Change sampling frequency value")

        # Layout
        layout = QtWidgets.QVBoxLayout(dialog)

        # Warning label
        label = QtWidgets.QLabel("Attention! This action should be performed from the software that emits the LSL stream.")
        label.setAlignment(Qt.AlignCenter)

        # Crear un QLabel adicional para el mensaje informativo
        info_label = QtWidgets.QLabel("Select the new sampling frequency value:")
        info_label.setAlignment(Qt.AlignCenter)

        # Crear un QSpinBox
        spin_box = QtWidgets.QSpinBox()
        spin_box.setMinimum(1)
        spin_box.setMaximum(1000000000)
        spin_box.setValue(self.spinBox_lsl_fs.value())  # Valor inicial
        spin_box.setAlignment(Qt.AlignCenter)

        # Agregar los widgets al layout
        layout.addWidget(label)
        layout.addWidget(info_label)
        layout.addWidget(spin_box)

        # Crear los botones de "Aceptar" y "Cancelar"
        button_box = QtWidgets.QDialogButtonBox(
            QtWidgets.QDialogButtonBox.Ok | QtWidgets.QDialogButtonBox.Cancel)
        layout.addWidget(button_box)

        # Conectar las señales de los botones
        button_box.accepted.connect(dialog.accept)
        button_box.rejected.connect(dialog.reject)

        # Mostrar el diálogo
        if dialog.exec() == QtWidgets.QDialog.Accepted:
            self.spinBox_lsl_fs.setValue(spin_box.value())
    def update_channel_fields(self):
        """Updates the values of the combobox to select the channel label
        """
        # Get channels
        current_desc_field = \
            self.comboBox_desc_channels_field.currentText()
        dec_cha_info = self.lsl_stream_info.get_desc_field_value(
            current_desc_field)
        # Check errors
        if not isinstance(dec_cha_info, list) or len(dec_cha_info) == 0:
            dialogs.error_dialog(
                message='Malformed channels field "%s"' % current_desc_field,
                title='Error',
                theme_colors=self.theme_colors)
            dec_cha_info = list()
            self.comboBox_channel_label_field.setVisible(False)
            self.label_channels_label_field.setVisible(False)
            for i in range(self.lsl_stream_info.lsl_n_cha):
                dec_cha_info.append({'label': str(i)})
        else:
            self.comboBox_channel_label_field.setVisible(True)

        # Update combobox
        self.comboBox_channel_label_field.clear()
        cha_fields = list(dec_cha_info[0].keys())
        for field in cha_fields:
            self.comboBox_channel_label_field.addItem(field)
        gu.select_entry_combobox_with_text(
            self.comboBox_channel_label_field, 'label')

    def on_configure_channels(self):
        if self.comboBox_medusa_type.currentData() == 'EEG':
            channel_selection = LSLEEGChannelSelection(
                self.comboBox_channel_label_field.currentText(),
            lsl_cha_info=self.cha_info)
            channel_selection.close_signal.connect(self.config_finished)
            channel_selection.exec_()

        else:
            channel_selection = LSLGeneralChannelSelection(
                self.comboBox_channel_label_field.currentText(),
                lsl_cha_info=self.cha_info)
            channel_selection.close_signal.connect(self.config_finished)
            channel_selection.exec_()

    def config_finished(self,data):
        # Update LSL cha info
        self.cha_info = data

        self.update_channels_table()


    def on_read_channels_info(self):
        current_desc_field = \
            self.comboBox_desc_channels_field.currentText()
        self.cha_info = \
            self.lsl_stream_info.get_desc_field_value(current_desc_field)
        self.update_cha_label()

    def load_custom_labels(self):
        # Save json to test
        # -------------------------------------------------------------------
        # desc_channels_field = self.comboBox_desc_channels_field.currentText()
        # channel_label_field = self.comboBox_channel_label_field.currentText()
        # # Get selected channels and update cha info
        # selected_channels_idx = self.get_checked_channels_idx()
        # sel_cha_info = [self.cha_info[i] for i in selected_channels_idx]
        # n_cha = len(selected_channels_idx)
        # l_cha = [info[channel_label_field] for info in sel_cha_info] \
        #     if channel_label_field is not None else list(range(n_cha))
        # new_l_cha = dict(zip(l_cha, [str(c) for c in range(n_cha)]))
        # with open('../config/custom_cha.json', 'w') as f:
        #     json.dump(new_l_cha, f, indent=4)
        # -------------------------------------------------------------------
        # Show file dialog
        fdialog = QtWidgets.QFileDialog()
        fname = fdialog.getOpenFileName(
            parent=self,
            caption='Custom labels file',
            dir='../config/',
            filter='Settings (*.json)')[0]
        if fname:
            with open(fname, 'r') as f:
                custom_labels = json.load(f)
        # Set labels in channels
        for i in range(self.tableWidget_channels.rowCount()):
            for j in range(self.tableWidget_channels.columnCount()):
                cell_widget = self.tableWidget_channels.cellWidget(i, j)
                if cell_widget is not None:
                    # Get widgets
                    cha_line_edit = cell_widget.findChild(QtWidgets.QLineEdit,
                                                          'cha_line_edit')
                    curr_label = cha_line_edit.text()
                    if curr_label in custom_labels:
                        new_label = custom_labels[curr_label]
                        cha_line_edit.setText(new_label)

    def select_all_channels(self):
        for i in range(self.tableWidget_channels.rowCount()):
            for j in range(self.tableWidget_channels.columnCount()):
                # Get widgets
                cell_widget = self.tableWidget_channels.cellWidget(i, j)
                if cell_widget is not None:
                    cha_checkbox = cell_widget.findChild(QtWidgets.QCheckBox,
                                                         'cha_checkbox')
                    cha_checkbox.setChecked(True)

    def deselect_all_channels(self):
        for i in range(self.tableWidget_channels.rowCount()):
            for j in range(self.tableWidget_channels.columnCount()):
                # Get widgets
                cell_widget = self.tableWidget_channels.cellWidget(i, j)
                if cell_widget is not None:
                    cha_checkbox = cell_widget.findChild(QtWidgets.QCheckBox,
                                                         'cha_checkbox')
                    cha_checkbox.setChecked(False)
    def update_cha_info_dict(self):
        ch_label = self.comboBox_channel_label_field.currentText()
        if self.cha_info != None:
            for i, ch in enumerate(self.cha_info):
                if self.comboBox_medusa_type.currentData() == 'EEG':
                    order = [ch_label, 'medusa_label', 'x_pos', 'y_pos','selected']
                    if 'x_pos' not in ch.keys():
                        ch['x_pos'] = None
                        ch['y_pos'] = None
                        ch['selected'] = False

                else:
                    order = [ch_label, 'medusa_label', 'selected']
                    if 'selected' not in ch.keys():
                        ch['selected'] = False
                    if 'x_pos' in ch.keys():
                        del ch['x_pos']
                        del ch['y_pos']


                ch_ro = {k: ch[k] for k in order if k in ch}
                ch_ro.update({k: v for k, v in ch.items() if k not in order})
                self.cha_info[i] = ch_ro

    def update_cha_label(self):
        ch_label = self.comboBox_channel_label_field.currentText()
        for i, ch in enumerate(self.cha_info):
            ch['medusa_label'] = ch[ch_label]
        self.update_channels_table()

    def update_channels_table(self):
        self.update_cha_info_dict()
        self.tableView_ch_summary.clearSpans()

        model = QtGui.QStandardItemModel()

        if isinstance(self.cha_info, list) and \
                len(self.cha_info) > 0:

            keys = list(self.cha_info[0].keys())

            model.setColumnCount(len(keys))
            for col, key in enumerate(keys):
                model.setHorizontalHeaderItem(col, QtGui.QStandardItem(key))

            for row_data in self.cha_info:
                row_items = []

                for key in keys:
                    value = row_data.get(key, "")
                    item = QtGui.QStandardItem(
                        str(value))
                    row_items.append(item)

                model.appendRow(row_items)
            self.tableView_ch_summary.setModel(model)
        else:
            self.tableView_ch_summary.clearSpans()

    def set_checked_channels(self, cha_idx):
        idx = 0
        for i in range(self.tableWidget_channels.rowCount()):
            for j in range(self.tableWidget_channels.columnCount()):
                # Get widgets
                cell_widget = self.tableWidget_channels.cellWidget(i, j)
                if cell_widget is not None:
                    cha_checkbox = cell_widget.findChild(QtWidgets.QCheckBox,
                                                         'cha_checkbox')
                    if idx in cha_idx:
                        cha_checkbox.setChecked(True)
                    else:
                        cha_checkbox.setChecked(False)
                idx += 1
        return cha_idx

    def get_checked_channels_idx(self):
        # Iterate channels
        cha_idx = []
        for idx,channel in enumerate(self.cha_info):
            if channel['selected']:
                cha_idx.append(idx)
        return cha_idx

    def get_lsl_stream_info(self):
        try:
            return self.lsl_stream_info
        except Exception as e:
            self.handle_exception(e)

    def accept(self):
        # Check the medusa uid, it has to be unique
        medusa_uid = self.lineEdit_medusa_uid.text()
        if not self.editing:
            if not lsl_utils.check_if_medusa_uid_is_available(
                    self.working_lsl_streams, medusa_uid):
                dialogs.error_dialog(
                    'Duplicated MEDUSA LSL UID. This parameter must be unique, '
                    'please change it.', 'Incorrect medusa_uid')
                return
        # Check processing flags
        if not self.lsl_stream_info.local_stream:
            if not self.lsl_stream_info.lsl_proc_clocksync:
                if not dialogs.confirmation_dialog(
                    'This LSL stream comes from another host, '
                    'and LSL clocksync proccessing flag is disabled. '
                    'For external LSL streams it is recommended to '
                    'enable this processing flag. Are you sure you want '
                    'to continue?', 'Warning!'):
                        return
        # Get lsl params
        medusa_type = self.comboBox_medusa_type.currentData()
        desc_channels_field = self.comboBox_desc_channels_field.currentText()
        channel_label_field = self.comboBox_channel_label_field.currentText()
        fs = self.spinBox_lsl_fs.value()
        # Get selected channels and update cha info
        sel_cha_idx = self.get_checked_channels_idx()
        # Set medusa params
        self.lsl_stream_info.set_medusa_parameters(
            medusa_uid=medusa_uid,
            medusa_type=medusa_type,
            desc_channels_field=desc_channels_field,
            channel_label_field=channel_label_field,
            cha_info=self.cha_info,
<<<<<<< HEAD
            selected_channels_idx=sel_cha_idx)
=======
            selected_channels_idx=sel_cha_idx,
            fs=fs,
            lsl_fs=self.lsl_stream_info.lsl_fs)
        # Check the medusa uid, it has to be unique
        if not self.editing:
            if not lsl_utils.check_if_medusa_uid_is_available(
                    self.working_lsl_streams, medusa_uid):
                dialogs.error_dialog(
                    'Duplicated MEDUSA LSL UID. This parameter must be unique, '
                    'please change it.', 'Incorrect medusa_uid')
                return
>>>>>>> 58f9860e
        super().accept()

    def reject(self):
        super().reject()

    def handle_exception(self, ex):
        traceback.print_exc()
<<<<<<< HEAD
        dialogs.error_dialog(str(ex), ex.__class__.__name__, self.theme_colors)
=======
        dialogs.error_dialog(str(ex), 'Error', self.theme_colors)

# class EditChannelsDialog(QtWidgets.QDialog, ui_channels_config_dialog):
>>>>>>> 58f9860e
<|MERGE_RESOLUTION|>--- conflicted
+++ resolved
@@ -4,12 +4,8 @@
 # External imports
 from PySide6.QtUiTools import loadUiType
 from PySide6 import QtGui, QtWidgets
-<<<<<<< HEAD
+from PySide6.QtCore import Qt
 import pylsl
-=======
-from PySide6.QtCore import Qt
-import  pylsl
->>>>>>> 58f9860e
 # Medusa imports
 from gui import gui_utils as gu
 from gui.qt_widgets import dialogs
@@ -151,11 +147,7 @@
                     self.insert_available_stream_in_table(lsl_stream_wrapper)
                     self.available_streams.append(lsl_stream_wrapper)
                 except pylsl.util.TimeoutError:
-<<<<<<< HEAD
                     ex = exceptions.LSLStreamTimeout(
-=======
-                    ex = pylsl.util.TimeoutError(
->>>>>>> 58f9860e
                         "An LSL stream outlet was detected, but the stream "
                         "information could not be retrieved. Possible causes "
                         "include incorrect network configuration, a missing or "
@@ -769,21 +761,9 @@
             desc_channels_field=desc_channels_field,
             channel_label_field=channel_label_field,
             cha_info=self.cha_info,
-<<<<<<< HEAD
-            selected_channels_idx=sel_cha_idx)
-=======
             selected_channels_idx=sel_cha_idx,
             fs=fs,
             lsl_fs=self.lsl_stream_info.lsl_fs)
-        # Check the medusa uid, it has to be unique
-        if not self.editing:
-            if not lsl_utils.check_if_medusa_uid_is_available(
-                    self.working_lsl_streams, medusa_uid):
-                dialogs.error_dialog(
-                    'Duplicated MEDUSA LSL UID. This parameter must be unique, '
-                    'please change it.', 'Incorrect medusa_uid')
-                return
->>>>>>> 58f9860e
         super().accept()
 
     def reject(self):
@@ -791,10 +771,4 @@
 
     def handle_exception(self, ex):
         traceback.print_exc()
-<<<<<<< HEAD
-        dialogs.error_dialog(str(ex), ex.__class__.__name__, self.theme_colors)
-=======
-        dialogs.error_dialog(str(ex), 'Error', self.theme_colors)
-
-# class EditChannelsDialog(QtWidgets.QDialog, ui_channels_config_dialog):
->>>>>>> 58f9860e
+        dialogs.error_dialog(str(ex), ex.__class__.__name__, self.theme_colors)