# BUILT-IN MODULES
import time
from abc import ABC, abstractmethod
import weakref
import traceback
import threading
# EXTERNAL MODULES
import numpy as np
import pyqtgraph as pg
from PyQt5.QtWidgets import *
from PyQt5.QtCore import *
from PyQt5.QtGui import QFont
from scipy import signal as scp_signal
from matplotlib.figure import Figure
from matplotlib.backends.backend_qt5agg import FigureCanvasQTAgg
# MEDUSA-PLATFORM MODULES
from acquisition import lsl_utils, real_time_preprocessing
import constants
# MEDUSA-CORE MODULES
from medusa import meeg
from medusa.plots import head_plots
from medusa.local_activation import spectral_parameteres
from medusa.connectivity import amplitude_connectivity, phase_connectivity


class RealTimePlot(ABC):

    def __init__(self, uid, plot_state, medusa_interface, theme_colors):
        super().__init__()
        # Parameters
        self.uid = uid
        self.plot_state = plot_state
        self.medusa_interface = medusa_interface
        self.theme_colors = theme_colors
        # Init variables
        self.ready = False
        self.preprocessing_settings = None
        self.visualization_settings = None
        self.lsl_stream_info = None
        self.lsl_stream = None
        self.receiver = None
        self.preprocessor = None
        self.worker = None
        self.init_time = None
        self.widget = None

    def handle_exception(self, ex):
        self.medusa_interface.error(ex)

    def set_ready(self):
        self.ready = True

    def set_settings(self, signal_settings, plot_settings):
        """Set settings dicts"""
        self.check_settings(signal_settings, plot_settings)
        self.preprocessing_settings = signal_settings
        self.visualization_settings = plot_settings

    def get_settings(self):
        """Create de default settings dict"""
        settings = {
            'preprocessing_settings': self.preprocessing_settings,
            'visualization_settings': self.visualization_settings
        }
        return settings

    def set_receiver(self, lsl_stream_info):
        """Create a new receiver for each plot

        Parameters
        ----------
        lsl_stream_info: lsl_utils.LSLStreamWrapper
            LSL stream (medusa wrapper)
        """
        if self.check_signal(lsl_stream_info.medusa_type):
            self.lsl_stream_info = lsl_stream_info
            self.receiver = lsl_utils.LSLStreamReceiver(self.lsl_stream_info)

    def get_widget(self):
        return self.widget

    def start(self):
        self.preprocessor = real_time_preprocessing.PlotsRealTimePreprocessor(
            self.preprocessing_settings)
        self.init_plot()
        self.worker = RealTimePlotWorker(self.plot_state,
                                         self.receiver,
                                         self.preprocessor)
        self.worker.update.connect(self.update_plot)
        self.worker.error.connect(self.handle_exception)
        self.worker.start()

    def destroy_plot(self):
        self.init_time = None
        self.clear_plot()

    @staticmethod
    @abstractmethod
    def get_default_settings():
        """Create de default settings dict"""
        raise NotImplemented

    @staticmethod
    @abstractmethod
    def check_settings(signal_settings, plot_settings):
        """Check settings dicts to see if it's correctly formatted"""
        raise NotImplemented

    @staticmethod
    @abstractmethod
    def check_signal(signal_type):
        raise NotImplemented

    @abstractmethod
    def init_plot(self):
        """Init the plot. It's called before starting the worker"""
        raise NotImplemented

    @abstractmethod
    def update_plot(self, chunk_times, chunk_signal):
        """Update the plot with the last chunk of signal received in the
        worker. Since this function is called recursively when a new chunk
        of signal is received, it must handle errors with the following block:
            try:
                pass
            except Exception as e:
                self.exception_handler(e)
        """
        raise NotImplemented

    @abstractmethod
    def clear_plot(self):
        """Clear custom variables and widgets if necessary. Called from
        destroy_plot.
        """
        raise NotImplemented


<<<<<<< HEAD
class TopographyPlot(RealTimePlot):

=======
class HeadPlot(RealTimePlot):
>>>>>>> 90a95899
    def __init__(self, uid, plot_state, medusa_interface, theme_colors):
        super().__init__(uid, plot_state, medusa_interface, theme_colors)
        # Graph variables
        self.fig = None
        self.axes = None
        self.channel_set = None
        self.win_s = None
        self.interp_p = None
        self.cmap = None
        self.show_channels = None
        self.show_clabel = None
        self.time_in_graph = None
        self.sig_in_graph = None
        self.head_handles = None
        self.plot_handles = None
        self.update_samples = None
        self.samples_counter = 0

        # Create widget
        fig = Figure()
        fig.add_subplot(111)
        fig.tight_layout()
        fig.patch.set_color(self.theme_colors['THEME_BG_DARK'])
        # fig.patch.set_alpha(0.0)
        self.widget = FigureCanvasQTAgg(fig)
        # Important to avoid minimum size of the figure!!
        self.widget.figure.set_size_inches(0, 0)
        self.topo_plot = None

    @staticmethod
    def check_signal(signal_type):
        if signal_type != 'EEG':
            raise ValueError('Only EEG signals are supported for the moment')
        else:
            return True
<<<<<<< HEAD

=======

    def init_head_plot(self):
        # Create widget
        self.channel_set = meeg.EEGChannelSet()
        self.channel_set.set_standard_montage(
            l_cha=self.receiver.l_cha,
            standard=self.visualization_settings['channel-standard'])
        self.head_handles = head_plots.plot_head(
            axes=self.widget.figure.axes[0],
            channel_set=self.channel_set,
            plot_ch_points=self.visualization_settings['show-channels'],
            plot_ch_labels=self.visualization_settings['show-channel-labels'],
            plot_skin=self.visualization_settings['plot-skin'],
            skin_color=self.visualization_settings['skin-color']
        )
        # Set title
        title = self.visualization_settings['title']
        title = self.receiver.lsl_stream_info.medusa_uid if title == 'auto' \
            else title
        self.widget.figure.suptitle(
            title, color=self.theme_colors['THEME_TEXT_LIGHT'])

    def append_data(self, chunk_times, chunk_signal):
        self.time_in_graph = np.hstack((self.time_in_graph, chunk_times))
        if len(self.time_in_graph) >= self.win_s:
            self.time_in_graph = self.time_in_graph[-self.win_s:]
        self.sig_in_graph = np.vstack((self.sig_in_graph, chunk_signal))
        if len(self.sig_in_graph) >= self.win_s:
            self.sig_in_graph = self.sig_in_graph[-self.win_s:]
        return self.time_in_graph.copy(), self.sig_in_graph.copy()

    def update_plot(self, chunk_times, chunk_signal):
        """Init the plot. It's called before starting the worker"""
        raise NotImplemented

    def clear_plot(self):
        if self.plot_handles is not None:
            head_plots.remove_handles(self.plot_handles)
        self.plot_handles = None
        self.widget.draw()


class TopographyPlot(HeadPlot):

    def __init__(self, uid, plot_state, medusa_interface, theme_colors):
        super().__init__(uid, plot_state, medusa_interface, theme_colors)

>>>>>>> 90a95899
    @staticmethod
    def get_default_settings():
        preprocessing_settings = {
            'frequency-filter': {
                'apply': True,
                'type': 'highpass',
                'cutoff-freq': [1],
                'order': 5
            },
            'notch-filter': {
                'apply': True,
                'freq': 50,
                'bandwidth': [-0.5, 0.5],
                'order': 5
            },
            'PSD': {
                'time-window': 2,
                'welch_overlap_pct': 25,
                'welch_seg_len_pct': 50,
                'power-range': [8, 13]}
        }
        visualization_settings = {
<<<<<<< HEAD
            "update-rate": 0.2,
            "title": "<b>TopoPlot</b>",
            "channel-standard": "10-05",
            "extra_radius": 0.29,
            "interp_points": 100,
            "cmap": "PiYG",
            "head_skin_color": "#E8BEAC",
            "plot_channel_labels": True,
            "plot_channel_points": True
=======
            'update-rate': 0.2,
            'interp-points': 100,
            'color-map': 'viridis',
            'channel-standard': '10-05',
            'show-channel-labels': True,
            'show-channels': True,
            'plot-skin': True,
            'skin-color': '#ffad91',
            'title': 'auto',
>>>>>>> 90a95899
        }
        return preprocessing_settings, visualization_settings

    @staticmethod
    def check_settings(signal_settings, plot_settings):
        return True

    def append_data(self, chunk_times, chunk_signal):
        self.time_in_graph = np.hstack((self.time_in_graph, chunk_times))
        if len(self.time_in_graph) >= self.win_s:
            self.time_in_graph = self.time_in_graph[-self.win_s:]
        self.sig_in_graph = np.vstack((self.sig_in_graph, chunk_signal))
        if len(self.sig_in_graph) >= self.win_s:
            self.sig_in_graph = self.sig_in_graph[-self.win_s:]
        return self.time_in_graph.copy(), self.sig_in_graph.copy()

    def init_plot(self):
        # Create widget
        self.channel_set = meeg.EEGChannelSet()
        self.channel_set.set_standard_montage(
            l_cha=self.receiver.l_cha,
            standard=self.visualization_settings['channel-standard'])
        # Initialize
        self.topo_plot = head_plots.TopographicPlot(
            axes=self.widget.figure.axes[0],
            channel_set=self.channel_set,
            **self.visualization_settings
        )
        # Signal processing
        self.win_s = int(
            self.preprocessing_settings['PSD']['time-window']*self.receiver.fs)
        self.update_samples = int(
            self.visualization_settings['update-rate']*self.receiver.fs)
        # Update view box menu
        self.time_in_graph = np.zeros(1)
        self.sig_in_graph = np.zeros([1, self.receiver.n_cha])

    def update_plot(self, chunk_times, chunk_signal):
        try:
            # Append new data and get safe copy
            x_in_graph, sig_in_graph = \
                self.append_data(chunk_times, chunk_signal)
            # Check if the amount of chunk samples received are equal
            # to update samples
            self.samples_counter += len(chunk_times)
            if self.samples_counter >= self.update_samples:
                self.samples_counter = 0
                # Compute PSD
                welch_seg_len = np.round(
                    self.preprocessing_settings['PSD']['welch_seg_len_pct'] / 100.0
                    * sig_in_graph.shape[0]).astype(int)
                welch_overlap = np.round(
                    self.preprocessing_settings['PSD']['welch_overlap_pct'] / 100.0
                    * welch_seg_len).astype(int)
                welch_ndft = welch_seg_len
                _, psd = scp_signal.welch(
                    sig_in_graph, fs=self.receiver.fs,
                    nperseg=welch_seg_len, noverlap=welch_overlap,
                    nfft=welch_ndft, axis=0)
                # Compute power
                power_values = spectral_parameteres.absolute_band_power(
                    psd=psd[np.newaxis, :, :], fs=self.receiver.fs,
                    target_band=self.preprocessing_settings['PSD']['power-range'])
                # Plot topography
                self.topo_plot.update(values=power_values)
                self.widget.draw()
        except Exception as e:
            self.handle_exception(e)

<<<<<<< HEAD
    def clear_plot(self):
        self.topo_plot.clear()
        self.widget.draw()


class ConnectivityPlot(RealTimePlot):
=======

class ConnectivityPlot(HeadPlot):
>>>>>>> 90a95899

    def __init__(self, uid, plot_state, medusa_interface, theme_colors):
        super().__init__(uid, plot_state, medusa_interface, theme_colors)
        # Graph variables
        self.fig = None
        self.axes = None
        self.channel_set = None
        self.win_s = None
        self.interp_p = None
        self.cmap = None
        self.show_channels = None
        self.show_clabel = None
        self.time_in_graph = None
        self.sig_in_graph = None
        self.head_handles = None
        self.plot_handles = None
        self.update_samples = None
        self.samples_counter = 0
        self.clim = None

<<<<<<< HEAD
        # Create widget
        fig = Figure()
        fig.add_subplot(111)
        fig.tight_layout()
        fig.patch.set_color(self.theme_colors['THEME_BG_DARK'])
        # fig.patch.set_alpha(0.0)
        self.widget = FigureCanvasQTAgg(fig)
        # Important to avoid minimum size of the figure!!
        self.widget.figure.set_size_inches(0, 0)
        self.conn_plot = None

    @staticmethod
    def check_signal(signal_type):
        if signal_type != 'EEG':
            raise ValueError('Only EEG signals are supported for the moment')
        else:
            return True

=======
>>>>>>> 90a95899
    @staticmethod
    def get_default_settings():
        preprocessing_settings = {
            'frequency-filter': {
                'apply': True,
                'type': 'highpass',
                'cutoff-freq': [1],
                'order': 5
            },
            'notch-filter': {
                'apply': True,
                'freq': 50,
                'bandwidth': [-0.5, 0.5],
                'order': 5
            },
            'Connectivity': {
                'time-window': 2,
                'conn_metric': 'aec',
                'threshold': 50,
                'band-range': [8, 13]}
        }
        visualization_settings = {
<<<<<<< HEAD
            "update-rate": 0.2,
            "title": "<b>ConnectivityPlot</b>",
            "channel-standard": "10-05",
            "cmap": "RdBu",
            "head_skin_color": "#E8BEAC",
            "plot_channel_labels": True,
            "plot_channel_points": True
=======
            'update-rate': 0.2,
            'color-map': 'viridis',
            'channel-standard': '10-05',
            'show-channel-labels': True,
            'show-channels': True,
            'plot-skin': True,
            'skin-color': '#ffad91',
            'title': 'auto',
>>>>>>> 90a95899
        }
        return preprocessing_settings, visualization_settings

    @staticmethod
    def check_settings(signal_settings, plot_settings):
        allowed_conn_metrics = ['aec', 'plv', 'pli', 'wpli']
        if signal_settings['Connectivity']\
            ['conn_metric'] not in allowed_conn_metrics:
            raise ValueError("Connectivity metric selected not implemented."
                             "Please, select between the following:"
                             "aec, plv, pli or plv")
        else:
            return True

    def append_data(self, chunk_times, chunk_signal):
        self.time_in_graph = np.hstack((self.time_in_graph, chunk_times))
        if len(self.time_in_graph) >= self.win_s:
            self.time_in_graph = self.time_in_graph[-self.win_s:]
        self.sig_in_graph = np.vstack((self.sig_in_graph, chunk_signal))
        if len(self.sig_in_graph) >= self.win_s:
            self.sig_in_graph = self.sig_in_graph[-self.win_s:]
        return self.time_in_graph.copy(), self.sig_in_graph.copy()

    def init_plot(self):
        # Create widget
        self.channel_set = meeg.EEGChannelSet()
        self.channel_set.set_standard_montage(
            l_cha=self.receiver.l_cha,
            standard=self.visualization_settings['channel-standard'])
        # Initialize
        self.conn_plot = head_plots.ConnectivityPlot(
            axes=self.widget.figure.axes[0],
            channel_set=self.channel_set,
            **self.visualization_settings
        )
        # Signal processing
        self.win_s = int(
            self.preprocessing_settings
            ['Connectivity']['time-window'] * self.receiver.fs)
        self.update_samples = int(
            self.visualization_settings['update-rate'] * self.receiver.fs)
        # Update view box menu
        self.time_in_graph = np.zeros(1)
        self.sig_in_graph = np.zeros([1, self.receiver.n_cha])
        if self.preprocessing_settings['Connectivity']['conn_metric'] == 'aec':
            self.clim = [-1, 1]
        else:
            self.clim = [0, 1]

    def update_plot(self, chunk_times, chunk_signal):
        try:
            # Append new data and get safe copy
            x_in_graph, sig_in_graph = \
                self.append_data(chunk_times, chunk_signal)
            # Check if the amount of chunk samples received are equal
            # to update samples
            self.samples_counter += len(chunk_times)
            if self.samples_counter >= self.update_samples:
                self.samples_counter = 0
                # Compute connectivity
                if self.preprocessing_settings \
                        ['Connectivity']['conn_metric'] == 'aec':
                    adj_mat = amplitude_connectivity.aec(sig_in_graph).squeeze()
                else:
                    adj_mat = phase_connectivity.phase_connectivity(
                        sig_in_graph,
                        self.preprocessing_settings['Connectivity']
                        ['conn_metric']).squeeze()

                # Apply threshold
<<<<<<< HEAD
                if self.preprocessing_settings['Connectivity'][
                    'threshold'] is not None:
                    th_idx = adj_mat > np.percentile(adj_mat,
                                                     self.preprocessing_settings[
                                                         'Connectivity'][
                                                         'threshold']
                                                     )
=======
                if self.preprocessing_settings['Connectivity']['threshold'] is not None:
                    th_idx = np.abs(adj_mat) > np.percentile(np.abs(adj_mat),
                            self.preprocessing_settings['Connectivity']['threshold']
                            )
>>>>>>> 90a95899
                    adj_mat = adj_mat * th_idx

                # Plot connectivity
                self.conn_plot.update(adj_mat=adj_mat)
                self.widget.draw()
        except Exception as e:
            self.handle_exception(e)

<<<<<<< HEAD
    def clear_plot(self):
        self.conn_plot.clear()
        self.widget.draw()

=======
>>>>>>> 90a95899

class RealTimePlotPyQtGraph(RealTimePlot, ABC):

    def __init__(self, uid, plot_state, medusa_interface, theme_colors):
        super().__init__(uid, plot_state, medusa_interface, theme_colors)
        # Create widget
        self.widget = pg.PlotWidget()
        self.widget.setSizePolicy(QSizePolicy.Ignored,
                                  QSizePolicy.Ignored)
        self.plot_item = self.widget.getPlotItem()
        self.plot_item_view_box = self.plot_item.getViewBox()
        # Get axis
        self.y_axis = self.plot_item.getAxis('left')
        self.x_axis = self.plot_item.getAxis('bottom')
        # Style and theme
        self.theme = theme_colors
        self.background_color = theme_colors['THEME_BG_DARK']
        self.curve_color = theme_colors['THEME_SIGNAL_CURVE']
        self.offset_color = theme_colors['THEME_SIGNAL_OFFSET']
        self.marker_color = theme_colors['THEME_SIGNAL_MARKER']
        self.widget.setBackground(self.background_color)
        self.curve_width = 1
        self.offset_width = 1
        self.marker_width = 2

    def set_titles(self, title, x_axis_label, y_axis_label):
        title = self.receiver.lsl_stream_info.medusa_uid if title == 'auto' \
            else title
        if y_axis_label['units'] == 'auto':
            try:
                cha_units = [self.receiver.lsl_stream_info.cha_info[0]['units']
                             for x in self.receiver.lsl_stream_info.cha_info]
                if all(cha_units[0] == units for units in cha_units):
                    units = cha_units[0]
                else:
                    units = ''
            except Exception as e:
                units = ''
            y_axis_label = '%s (%s)' % \
                           (y_axis_label['text'], units)
        else:
            y_axis_label = '%s (%s)' % (y_axis_label['text'],
                                        y_axis_label['units'])
        self.widget.setTitle(title)
        self.widget.setLabel('bottom', text=x_axis_label)
        self.widget.setLabel('left', text=y_axis_label)
        fn = QFont()
        fn.setBold(True)
        self.widget.getAxis("bottom").setTickFont(fn)
        self.widget.getAxis("left").setTickFont(fn)


class TimePlotMultichannel(RealTimePlotPyQtGraph):

    def __init__(self, uid, plot_state, medusa_interface, theme_colors):
        super().__init__(uid, plot_state, medusa_interface, theme_colors)
        # Graph variables
        self.win_s = None
        self.time_in_graph = None
        self.sig_in_graph = None
        self.curves = None
        self.offsets = None
        self.marker = None
        self.pointer = None
        self.cha_separation = None
        self.win_t = None
        self.subsample_factor = None
        # Custom menu
        self.plot_item_view_box = None
        self.widget.wheelEvent = self.mouse_wheel_event

    class TimePlotMultichannelViewBoxMenu(QMenu):
        """ This class inherits from GMenu and implements the menu that appears
        when right click is performed on the graph
        """

        def __init__(self, view):
            """ Class constructor

            Parameters
            ----------
            view: PlotWidget
                PyQtGraph PlotWidget class where the actions are performed
            """
            QMenu.__init__(self)
            # Keep weakref to view to avoid circular reference (don't know why,
            # but this prevents the ViewBox from crash)
            self.view = weakref.ref(view)
            # Some options
            self.setTitle("ViewBox options")
            self.auto_range_action = QAction("Autorange", self)
            self.auto_range_action.triggered.connect(self.auto_range)
            self.addAction(self.auto_range_action)

        def auto_range(self):
            self.view().plot_item.autoRange()

    def set_custom_menu(self):
        # Delete the context menu
        self.widget.sceneObj.contextMenu = None
        # Delete the ctrlMenu (transformations options)
        self.widget.getPlotItem().ctrlMenu = None
        # Get view box
        self.plot_item_view_box = self.widget.getPlotItem().getViewBox()
        # Set the customized menu in the graph
        self.plot_item_view_box.menu = self.TimePlotMultichannelViewBoxMenu(self)

    def mouse_wheel_event(self, event):
        if event.angleDelta().y() > 0:
            self.cha_separation /= 1.5
        else:
            self.cha_separation *= 1.5
        self.draw_y_axis_ticks()

    @staticmethod
    def get_default_settings():
        preprocessing_settings = {
            'frequency-filter': {
                'apply': True,
                'type': 'highpass',
                'cutoff-freq': [1],
                'order': 5
            },
            'notch-filter': {
                'apply': True,
                'freq': 50,
                'bandwidth': [-0.5, 0.5],
                'order': 5
            }
        }
        visualization_settings = {
            'mode': 'clinical',
            'seconds_displayed': 10,
            'subsample_factor': 2,
            'scaling': {
                'scale': 1,
                'apply_autoscale': True,
                'n_std_tolerance_autoscale': 1.25,
                'std_factor_separation_autoscale': 5,
            },
            'title': 'auto',
            'x_axis_label': '<b>Time</b> (s)',
            'y_axis_label': {
                'text': '<b>Signal</b>',
                'units': 'auto'
            }
        }
        return preprocessing_settings, visualization_settings

    @staticmethod
    def check_settings(preprocessing_settings, visualization_settings):
        # Check subsample factor
        if visualization_settings['subsample_factor'] < 1:
            raise ValueError('The subsample factor must be '
                             'equal or greater than 1\n')
        possible_modes = ['geek', 'clinical']
        if visualization_settings['mode'] not in possible_modes:
            raise ValueError('Unknown plot mode %s. Possible options: %s' %
                             (visualization_settings['mode'], possible_modes))

    @staticmethod
    def check_signal(signal_type):
        return True

    def init_plot(self):
        """ This function changes the time of signal plotted in the graph. It
        depends on the sample frequency.
        """
        # Set custom menu
        self.set_custom_menu()
        self.set_titles(self.visualization_settings['title'],
                        self.visualization_settings['x_axis_label'],
                        self.visualization_settings['y_axis_label'])
        # Update variables
        self.cha_separation = \
            self.visualization_settings['scaling']['scale']
        self.win_t = self.visualization_settings['seconds_displayed']
        self.subsample_factor = self.visualization_settings['subsample_factor']
        self.win_s = int(self.win_t * self.receiver.fs / self.subsample_factor)
        # Place curves in plot
        self.curves = []
        self.offsets = []
        curve_pen = pg.mkPen(color=self.curve_color,
                             width=self.curve_width,
                             style=Qt.SolidLine)
        offset_pen = pg.mkPen(color=self.offset_color,
                              width=self.offset_width,
                              style=Qt.SolidLine)
        for i in range(self.receiver.n_cha):
            self.offsets.append(self.widget.plot(pen=offset_pen))
            self.curves.append(self.widget.plot(pen=curve_pen))
        if self.visualization_settings['mode'] == 'clinical':
            marker_pen = pg.mkPen(color=self.marker_color,
                                  width=self.marker_width,
                                  style=Qt.SolidLine)
            self.marker = pg.InfiniteLine(pos=0, angle=90, pen=marker_pen)
            self.pointer = 0
        # Draw y axis
        self.draw_y_axis_ticks()
        # Signal plotted
        self.time_in_graph = np.zeros(1)
        self.sig_in_graph = np.zeros([1, self.receiver.n_cha])

    def draw_y_axis_ticks(self):
        # Draw y axis ticks (channel labels)
        ticks = list()
        if self.receiver.l_cha is not None:
            for i in range(self.receiver.n_cha):
                offset = self.cha_separation * i
                label = self.receiver.l_cha[-i - 1]
                ticks.append((offset, label))
        ticks = [ticks]   # Two levels for ticks
        self.y_axis.setTicks(ticks)
        # Set y axis range
        y_min = - self.cha_separation
        y_max = self.receiver.n_cha * self.cha_separation
        if self.receiver.n_cha > 1:
            self.plot_item.setYRange(y_min, y_max, padding=0)

    def draw_x_axis_ticks(self, x_in_graph):
        # Draw x axis ticks (time)
        n_ticks = 4
        x = np.arange(x_in_graph.shape[0])
        if self.visualization_settings['mode'] == 'geek':
            step = x_in_graph.shape[0] // n_ticks
            margin_last_tick = (3 * x_in_graph.shape[0] // 100) + 1
            x_ticks_pos = [x[i * step] for i in range(n_ticks)]
            x_ticks_pos.append(x[n_ticks * step - margin_last_tick])
            x_ticks_val = ['%.1f' % x_in_graph[i * step] for i in range(n_ticks)]
            x_ticks_val.append(
                '%.1f' % x_in_graph[n_ticks * step - margin_last_tick])
            self.x_axis.setTicks([[(x_ticks_pos[i], str(x_ticks_val[i])) for
                                   i in range(n_ticks + 1)]])
        elif self.visualization_settings['mode'] == 'clinical':
            x_tick_pos = self.pointer // self.subsample_factor
            x_tick_val = '%.1f' % self.time_in_graph[self.pointer - 1]
            self.x_axis.setTicks([[(x_tick_pos, x_tick_val)]])
        self.plot_item.setXRange(x[0], x[-1], padding=0)

    def append_data(self, chunk_times, chunk_signal):
        n_samp = len(chunk_times)
        if self.visualization_settings['mode'] == 'geek':
            self.time_in_graph = np.hstack((self.time_in_graph, chunk_times))
            self.sig_in_graph = np.vstack((self.sig_in_graph, chunk_signal))
            abs_time_in_graph = self.time_in_graph - self.time_in_graph[0]
            if abs_time_in_graph[-1] >= self.win_t:
                cut_idx = np.argmin(np.abs(abs_time_in_graph -
                                           (abs_time_in_graph[-1] - self.win_t)))
                self.time_in_graph = self.time_in_graph[cut_idx:]
                self.sig_in_graph = self.sig_in_graph[cut_idx:]
        elif self.visualization_settings['mode'] == 'clinical':
            if len(self.time_in_graph) < self.win_s:
                self.time_in_graph = np.hstack(
                    (self.time_in_graph, chunk_times))
                self.sig_in_graph = np.vstack(
                    (self.sig_in_graph, chunk_signal))
                self.pointer += n_samp
            else:
                if self.pointer >= self.win_s:
                    self.pointer = 0
                if self.pointer + n_samp < len(self.time_in_graph):
                    self.time_in_graph[
                        self.pointer:self.pointer+n_samp] = chunk_times
                    self.sig_in_graph[
                        self.pointer:self.pointer+n_samp, :] = chunk_signal
                else:
                    n_samp_remaining = len(
                        self.time_in_graph[self.pointer:])
                    self.time_in_graph[
                        self.pointer:] = chunk_times[:n_samp_remaining]
                    self.sig_in_graph[
                        self.pointer:, :] = chunk_signal[:n_samp_remaining]
                    self.pointer += n_samp_remaining
                    self.append_data(chunk_times[n_samp_remaining:],
                                     chunk_signal[n_samp_remaining:, :])
                self.pointer += n_samp

        # return self.time_in_graph.copy(), self.sig_in_graph.copy()
        return self.time_in_graph, self.sig_in_graph

    def subsample(self, x_in_graph, sig_in_graph):
        if self.subsample_factor > 1:
            if sig_in_graph.shape[0] > 27:
                # Decimate applies IIR filtering to avoid aliasing
                sig_in_graph = scp_signal.decimate(sig_in_graph,
                                                   self.subsample_factor,
                                                   axis=0)
                x_in_graph = np.linspace(x_in_graph[0],
                                         x_in_graph[-1],
                                         sig_in_graph.shape[0])
            else:
                target_samp = len(sig_in_graph) // self.subsample_factor
                sig_in_graph = scp_signal.resample(sig_in_graph,
                                                   target_samp,
                                                   axis=0)
                x_in_graph = np.linspace(x_in_graph[0],
                                         x_in_graph[-1],
                                         sig_in_graph.shape[0])
        return x_in_graph, sig_in_graph

    def set_data(self, x_in_graph, sig_in_graph):
        x = np.arange(x_in_graph.shape[0])
        off_y = np.ones(x_in_graph.shape)
        for i in range(self.receiver.n_cha):
            temp = sig_in_graph[:, self.receiver.n_cha - i - 1]
            temp = (temp + self.cha_separation * i)
            self.curves[i].setData(x=x, y=temp)
            self.offsets[i].setData(x=x, y=self.cha_separation * i * off_y)
        if self.visualization_settings['mode'] == 'clinical':
            self.marker.setPos(self.pointer // self.subsample_factor)

    def autoscale(self, y_in_graph):
        scaling_sett = self.visualization_settings['scaling']
        if scaling_sett['apply_autoscale']:
            y_std = np.std(y_in_graph)
            std_tol = scaling_sett['n_std_tolerance_autoscale']
            std_factor = scaling_sett['std_factor_separation_autoscale']
            if y_std > self.cha_separation * std_tol or \
                    y_std < self.cha_separation / std_tol:
                self.cha_separation = std_factor * y_std
                self.draw_y_axis_ticks()

    def update_plot(self, chunk_times, chunk_signal):
        """This function updates the data in the graph. Notice that channel 0 is
        drawn up in the chart, whereas the last channel is in the bottom.
        """
        try:
            # Init time
            if self.init_time is None:
                self.init_time = chunk_times[0]
                if self.visualization_settings['mode'] == 'clinical':
                    self.widget.addItem(self.marker)
            # Temporal series are always plotted from zero.
            chunk_times = np.array(chunk_times) - self.init_time
            # Append new data and get safe copy
            x_in_graph, sig_in_graph = \
                self.append_data(chunk_times, chunk_signal)
            # Subsampling (do not modify all the signal)
            x_in_graph, sig_in_graph = self.subsample(x_in_graph, sig_in_graph)
            # Set data
            self.set_data(x_in_graph, sig_in_graph)
            # Update y range (only if autoscale is activated)
            self.autoscale(sig_in_graph)
            # Update x range
            self.draw_x_axis_ticks(x_in_graph)
        except Exception as e:
            traceback.print_exc()
            self.handle_exception(e)

    def clear_plot(self):
        self.widget.clear()


class PSDPlotMultichannel(RealTimePlotPyQtGraph):

    def __init__(self, uid, plot_state, medusa_interface, theme_colors):
        super().__init__(uid, plot_state, medusa_interface, theme_colors)
        # Graph variables
        self.win_t = None
        self.win_s = None
        self.time_in_graph = None
        self.sig_in_graph = None
        self.curves = None
        self.offsets = None
        self.cha_separation = None
        self.n_samples_psd = None
        # Custom menu
        self.plot_item_view_box = None
        self.widget.wheelEvent = self.mouse_wheel_event

    class PSDPlotMultichannelViewBoxMenu(QMenu):
        """ This class inherits from GMenu and implements the menu that appears
        when right click is performed on the graph
        """

        def __init__(self, view):
            """ Class constructor

            Parameters
            ----------
            view: PlotWidget
                PyQtGraph PlotWidget class where the actions are performed
            """
            QMenu.__init__(self)
            # Keep weakref to view to avoid circular reference (don't know why,
            # but this prevents the ViewBox from crash)
            self.view = weakref.ref(view)
            # Some options
            self.setTitle("ViewBox options")
            self.viewAll = QAction("Autorange", self)
            self.viewAll.triggered.connect(self.auto_range)
            self.addAction(self.viewAll)

        def auto_range(self):
            self.view().plot_item.autoRange()

    def set_custom_menu(self):
        # Delete the context menu
        self.widget.sceneObj.contextMenu = None
        # Delete the ctrlMenu (transformations options)
        self.widget.getPlotItem().ctrlMenu = None
        # Get view box
        self.plot_item_view_box = self.widget.getPlotItem().getViewBox()
        # Set the customized menu in the graph
        self.plot_item_view_box.menu = self.PSDPlotMultichannelViewBoxMenu(self)

    def mouse_wheel_event(self, event):
        if event.angleDelta().y() > 0:
            self.cha_separation /= 1.5
        else:
            self.cha_separation *= 1.5
        self.draw_y_axis_ticks()

    @staticmethod
    def get_default_settings():
        preprocessing_settings = {
            'frequency-filter': {
                'apply': True,
                'type': 'highpass',
                'cutoff-freq': [1],
                'order': 5
            },
            'notch-filter': {
                'apply': True,
                'freq': 50,
                'bandwidth': [-0.5, 0.5],
                'order': 5
            }
        }
        visualization_settings = {
            'x_range': [0.1, 30],
            'scaling': {
                'scale': 1,
                'apply_autoscale': True,
                'n_std_tolerance_autoscale': 1.25,
                'std_factor_separation_autoscale': 5
            },
            'psd_window_seconds': 5,
            'welch_overlap_pct': 25,
            'welch_seg_len_pct': 50,
            'init_channel_label': None,
            'title': 'auto',
            'x_axis_label': '<b>Frequency</b> (Hz)',
            'y_axis_label': {
                'text': '<b>Power</b>',
                'units': '<math>V<sup>2</sup>/Hz</math>',
            }
        }
        return preprocessing_settings, visualization_settings

    @staticmethod
    def check_settings(preprocessing_settings, visualization_settings):
        if isinstance(visualization_settings['scaling']['scale'], list):
            raise ValueError('Incorrect configuration. Parameter scaling/scale'
                             'must be a number.')

    @staticmethod
    def check_signal(signal_type):
        return True

    def init_plot(self):
        """ This function changes the time of signal plotted in the graph. It
        depends on the sample frecuency.
        """
        # Set custom menu
        self.set_custom_menu()
        self.set_titles(self.visualization_settings['title'],
                        self.visualization_settings['x_axis_label'],
                        self.visualization_settings['y_axis_label'])
        # Update variables
        self.cha_separation = \
            self.visualization_settings['scaling']['scale']
        self.win_t = self.visualization_settings['psd_window_seconds']
        self.win_s = int(self.win_t * self.receiver.fs)
        self.n_samples_psd = self.win_s
        # Place curves in plot
        self.curves = []
        self.offsets = []
        curve_pen = pg.mkPen(color=self.curve_color,
                             width=self.curve_width,
                             style=Qt.SolidLine)
        offset_pen = pg.mkPen(color=self.offset_color,
                              width=self.offset_width,
                              style=Qt.SolidLine)
        for i in range(self.receiver.n_cha):
            self.offsets.append(self.widget.plot(pen=offset_pen))
            self.curves.append(self.widget.plot(pen=curve_pen))
        # Draw y axis
        self.draw_y_axis_ticks()
        self.draw_x_axis_ticks()
        # Signal plotted
        self.time_in_graph = np.zeros(1)
        self.sig_in_graph = np.zeros([1, self.receiver.n_cha])

    def draw_y_axis_ticks(self):
        ticks = list()
        if self.receiver.l_cha is not None:
            for i in range(self.receiver.n_cha):
                offset = self.cha_separation * i
                label = self.receiver.l_cha[-i - 1]
                ticks.append((offset, label))
        ticks = [ticks]  # Two levels for ticks
        self.y_axis.setTicks(ticks)
        # Set y axis range
        y_min = - self.cha_separation
        y_max = self.receiver.n_cha * self.cha_separation
        if self.receiver.n_cha > 1:
            self.plot_item.setYRange(y_min, y_max, padding=0)

    def draw_x_axis_ticks(self):
        self.plot_item.setXRange(
            self.visualization_settings['x_range'][0],
            self.visualization_settings['x_range'][1],
            padding=0)

    def append_data(self, chunk_times, chunk_signal):
        self.time_in_graph = np.hstack((self.time_in_graph, chunk_times))
        if len(self.time_in_graph) >= self.win_s:
            self.time_in_graph = self.time_in_graph[-self.win_s:]
        self.sig_in_graph = np.vstack((self.sig_in_graph, chunk_signal))
        if len(self.sig_in_graph) >= self.win_s:
            self.sig_in_graph = self.sig_in_graph[-self.win_s:]

        return self.time_in_graph.copy(), self.sig_in_graph.copy()

    def set_data(self, x_in_graph, sig_in_graph):
        x = np.arange(x_in_graph.shape[0])
        off_y = np.ones(x_in_graph.shape)
        for i in range(self.receiver.n_cha):
            temp = sig_in_graph[:, self.receiver.n_cha - i - 1]
            temp = (temp + self.cha_separation * i)
            self.curves[i].setData(x=x, y=temp)
            self.offsets[i].setData(x=x, y=self.cha_separation * i * off_y)

    def autoscale(self, y_in_graph):
        scaling_sett = self.visualization_settings['scaling']
        if scaling_sett['apply_autoscale']:
            y_std = np.std(y_in_graph)
            std_tol = scaling_sett['n_std_tolerance_autoscale']
            std_factor = scaling_sett['std_factor_separation_autoscale']
            if y_std > self.cha_separation * std_tol or \
                    y_std < self.cha_separation / std_tol:
                self.cha_separation = std_factor * y_std
                self.draw_y_axis_ticks()

    def update_plot(self, chunk_times, chunk_signal):
        """
        This function updates the data in the graph. Notice that channel 0 is
        drew up in the chart, whereas the last channel is in the bottom.
        """
        try:
            # Append new data and get safe copy
            x_in_graph, sig_in_graph = \
                self.append_data(chunk_times, chunk_signal)
            # Compute PSD
            welch_seg_len = np.round(
                self.visualization_settings['welch_seg_len_pct'] / 100.0 *
                sig_in_graph.shape[0]).astype(int)
            welch_overlap = np.round(
                self.visualization_settings['welch_overlap_pct'] / 100.0 *
                welch_seg_len).astype(int)
            welch_ndft = welch_seg_len
            x_in_graph, sig_in_graph = scp_signal.welch(
                sig_in_graph, fs=self.receiver.fs,
                nperseg=welch_seg_len, noverlap=welch_overlap,
                nfft=welch_ndft, axis=0)
            # Set data
            self.set_data(x_in_graph, sig_in_graph)
            # Update y range (only if autoscale is activated)
            self.autoscale(sig_in_graph)
        except Exception as e:
            self.handle_exception(e)

    def clear_plot(self):
        self.widget.clear()


class TimePlot(RealTimePlotPyQtGraph):

    def __init__(self, uid, plot_state, medusa_interface, theme_colors):
        super().__init__(uid, plot_state, medusa_interface, theme_colors)
        # Graph variables
        self.win_t = None
        self.win_s = None
        self.time_in_graph = None
        self.sig_in_graph = None
        self.pointer = None
        self.curve = None
        self.marker = None
        self.y_range = None
        self.subsample_factor = None
        # Custom menu
        self.plot_item_view_box = None
        self.widget.wheelEvent = self.mouse_wheel_event

    class TimePlotViewBoxMenu(QMenu):
        """This class inherits from GMenu and implements the menu that appears
        when right click is performed on a graph
        """

        def __init__(self, plot_handler):
            """Class constructor

            Parameters
            -----------
            plot_handler: PlotWidget
                PyQtGraph PlotWidget class where the actions are performed
            """
            QMenu.__init__(self)
            # Pointer to the psd_plot_handler
            self.plot_handler = plot_handler

        def select_channel(self):
            cha_label = self.sender().text()
            for i in range(self.plot_handler.receiver.n_cha):
                if self.plot_handler.receiver.l_cha[i] == cha_label:
                    self.plot_handler.select_channel(i)

        def set_channel_list(self):
            for i in range(self.plot_handler.receiver.n_cha):
                channel_action = QAction(
                    self.plot_handler.receiver.l_cha[i], self)
                channel_action.triggered.connect(self.select_channel)
                self.addAction(channel_action)

    def set_custom_menu(self):
        # Delete the context menu
        self.widget.sceneObj.contextMenu = None
        # Delete the ctrlMenu (transformations options)
        self.plot_item.ctrlMenu = None
        # Get view box
        self.plot_item_view_box = self.plot_item.getViewBox()
        # Set the customized menu in the graph
        self.plot_item_view_box.menu = self.TimePlotViewBoxMenu(self)

    def mouse_wheel_event(self, event):
        if event.angleDelta().y() > 0:
            self.y_range = [r / 1.5 for r in self.y_range]

        else:
            self.y_range = [r * 1.5 for r in self.y_range]
        self.draw_y_axis_ticks()

    @staticmethod
    def get_default_settings():
        preprocessing_settings = {
            'frequency-filter': {
                'apply': True,
                'type': 'highpass',
                'cutoff-freq': [1],
                'order': 5
            },
            'notch-filter': {
                'apply': True,
                'freq': 50,
                'bandwidth': [-0.5, 0.5],
                'order': 5
            }
        }
        visualization_settings = {
            'mode': 'clinical',
            'seconds_displayed': 10,
            'subsample_factor': 2,
            'scaling': {
                'scale': [-1, 1],
                'apply_autoscale': True,
                'n_std_tolerance_autoscale': 1.25,
                'std_factor_separation_autoscale': 5
            },
            'init_channel_label': None,
            'title': 'auto',
            'x_axis_label': '<b>Time</b> (s)',
            'y_axis_label': {
                'text': '<b>Signal</b>',
                'units': 'V'
            }
        }
        return preprocessing_settings, visualization_settings

    @staticmethod
    def check_settings(preprocessing_settings, visualization_settings):
        # Check subsample factor
        if visualization_settings['subsample_factor'] < 1:
            raise ValueError('The subsample factor must be '
                             'equal or greater than 1\n')
        possible_modes = ['geek', 'clinical']
        if visualization_settings['mode'] not in possible_modes:
            raise ValueError('Unknown plot mode %s. Possible options: %s' %
                             (visualization_settings['mode'], possible_modes))

    @staticmethod
    def check_signal(signal_type):
        return True

    def select_channel(self, cha):
        """ This function changes the channel used to compute the PSD displayed in the graph.

        :param cha: sample frecuency in Hz
        """
        self.curr_cha = cha
        self.widget.setTitle(str(self.receiver.l_cha[cha]))

    def init_plot(self):
        """ This function changes the time of signal plotted in the graph. It
        depends on the sample frecuency.
        """
        # Set custom menu
        self.set_custom_menu()
        self.set_titles(self.visualization_settings['title'],
                        self.visualization_settings['x_axis_label'],
                        self.visualization_settings['y_axis_label'])
        # Update variables
        self.win_t = self.visualization_settings['seconds_displayed']
        self.subsample_factor = self.visualization_settings['subsample_factor']
        self.win_s = int(self.win_t * self.receiver.fs / self.subsample_factor)
        self.y_range = self.visualization_settings['scaling']['scale']
        if not isinstance(self.y_range, list):
            self.y_range = [-self.y_range, self.y_range]
        # Update view box menu
        self.plot_item_view_box.menu.set_channel_list()
        init_cha_label = self.visualization_settings['init_channel_label']
        init_cha = self.receiver.get_channel_indexes_from_labels(init_cha_label) if \
            init_cha_label is not None else 0
        self.select_channel(init_cha)
        # Place curves in plot
        curve_pen = pg.mkPen(color=self.curve_color,
                             width=self.curve_width,
                             style=Qt.SolidLine)
        self.curve = self.widget.plot(pen=curve_pen)
        if self.visualization_settings['mode'] == 'clinical':
            marker_pen = pg.mkPen(color=self.marker_color,
                                  width=self.marker_width,
                                  style=Qt.SolidLine)
            self.marker = pg.InfiniteLine(pos=0, angle=90, pen=marker_pen)
            self.pointer = 0
        # Draw y axis
        self.draw_y_axis_ticks()
        # Signal plotted
        self.time_in_graph = np.zeros(1)
        self.sig_in_graph = np.zeros([1, self.receiver.n_cha])

    def draw_y_axis_ticks(self):
        self.plot_item.setYRange(self.y_range[0],
                                 self.y_range[1],
                                 padding=0)

    def draw_x_axis_ticks(self, x_in_graph):
        """Controls the X axis visualization (e.g., ticks, range, etc)"""
        n_ticks = 4
        x = np.arange(x_in_graph.shape[0])
        if self.visualization_settings['mode'] == 'geek':
            step = x_in_graph.shape[0] // n_ticks
            margin_last_tick = (3 * x_in_graph.shape[0] // 100) + 1
            x_ticks_pos = [x[i * step] for i in range(n_ticks)]
            x_ticks_pos.append(x[n_ticks * step - margin_last_tick])
            x_ticks_val = ['%.1f' % x_in_graph[i * step] for i in
                           range(n_ticks)]
            x_ticks_val.append(
                '%.1f' % x_in_graph[n_ticks * step - margin_last_tick])
            self.x_axis.setTicks([[(x_ticks_pos[i], str(x_ticks_val[i])) for
                                   i in range(n_ticks + 1)]])
        elif self.visualization_settings['mode'] == 'clinical':
            x_tick_pos = self.pointer // self.subsample_factor
            x_tick_val = '%.1f' % self.time_in_graph[self.pointer-1]
            self.x_axis.setTicks([[(x_tick_pos, x_tick_val)]])
        self.plot_item.setXRange(x[0], x[-1], padding=0)

    def append_data(self, chunk_times, chunk_signal):
        n_samp = len(chunk_times)
        if self.visualization_settings['mode'] == 'geek':
            self.time_in_graph = np.hstack((self.time_in_graph, chunk_times))
            if len(self.time_in_graph) >= self.win_s:
                self.time_in_graph = self.time_in_graph[-self.win_s:]
            self.sig_in_graph = np.vstack((self.sig_in_graph, chunk_signal))
            if len(self.sig_in_graph) >= self.win_s:
                self.sig_in_graph = self.sig_in_graph[-self.win_s:]
        elif self.visualization_settings['mode'] == 'clinical':
            if len(self.time_in_graph) < self.win_s:
                self.time_in_graph = np.hstack(
                    (self.time_in_graph, chunk_times))
                self.sig_in_graph = np.vstack(
                    (self.sig_in_graph, chunk_signal))
                self.pointer += n_samp
            else:
                if self.pointer >= self.win_s:
                    self.pointer = 0
                if self.pointer + n_samp < len(self.time_in_graph):
                    self.time_in_graph[
                        self.pointer:self.pointer + n_samp] = chunk_times
                    self.sig_in_graph[
                        self.pointer:self.pointer + n_samp, :] = chunk_signal
                else:
                    n_samp_remaining = len(
                        self.time_in_graph[self.pointer:])
                    self.time_in_graph[
                        self.pointer:] = chunk_times[:n_samp_remaining]
                    self.sig_in_graph[
                        self.pointer:, :] = chunk_signal[:n_samp_remaining]
                    self.pointer += n_samp_remaining
                    self.append_data(chunk_times[n_samp_remaining:],
                                     chunk_signal[n_samp_remaining:, :])
                self.pointer += n_samp
        return self.time_in_graph.copy(), self.sig_in_graph.copy()

    def set_data(self, x_in_graph, sig_in_graph):
        x = np.arange(x_in_graph.shape[0])
        self.curve.setData(x=x, y=sig_in_graph)
        if self.visualization_settings['mode'] == 'clinical':
            self.marker.setPos(self.pointer // self.subsample_factor)

    def subsample(self, x_in_graph, sig_in_graph):
        if self.subsample_factor > 1:
            if sig_in_graph.shape[0] > 27:
                # Decimate applies IIR filtering to avoid aliasing
                sig_in_graph = scp_signal.decimate(sig_in_graph,
                                                   self.subsample_factor,
                                                   axis=0)
                x_in_graph = np.linspace(x_in_graph[0],
                                         x_in_graph[-1],
                                         sig_in_graph.shape[0])
            else:
                target_samp = len(sig_in_graph) // self.subsample_factor
                sig_in_graph = scp_signal.resample(sig_in_graph,
                                                   target_samp,
                                                   axis=0)
                x_in_graph = np.linspace(x_in_graph[0],
                                         x_in_graph[-1],
                                         sig_in_graph.shape[0])
        return x_in_graph, sig_in_graph

    def autoscale(self, y_in_graph):
        scaling_sett = self.visualization_settings['scaling']
        if scaling_sett['apply_autoscale']:
            y_std = np.std(y_in_graph)
            std_tol = scaling_sett['n_std_tolerance_autoscale']
            std_factor = scaling_sett['std_factor_separation_autoscale']
            if y_std > self.y_range[1] * std_tol or \
                    y_std < self.y_range[1] / std_tol:
                self.y_range[0] = - std_factor * y_std
                self.y_range[1] = std_factor * y_std
                self.draw_y_axis_ticks()

    def update_plot(self, chunk_times, chunk_signal):
        try:
            # Init time
            if self.init_time is None:
                self.init_time = chunk_times[0]
                if self.visualization_settings['mode'] == 'clinical':
                    self.widget.addItem(self.marker)
            # Temporal series are always plotted from zero.
            chunk_times = np.array(chunk_times) - self.init_time
            # Append new data and get safe copy
            x_in_graph, sig_in_graph = \
                self.append_data(chunk_times, chunk_signal)
            sig_in_graph = sig_in_graph[:, self.curr_cha]
            # Subsampling (do not modify all the signal)
            x_in_graph, sig_in_graph = self.subsample(x_in_graph, sig_in_graph)
            # Set data
            self.set_data(x_in_graph, sig_in_graph)
            # Update y range (only if autoscale is activated)
            self.autoscale(sig_in_graph)
            # Update x range
            self.draw_x_axis_ticks(x_in_graph)
        except Exception as e:
            self.handle_exception(e)

    def clear_plot(self):
        self.widget.clear()


class PSDPlot(RealTimePlotPyQtGraph):

    def __init__(self, uid, plot_state, medusa_interface, theme_colors):
        super().__init__(uid, plot_state, medusa_interface, theme_colors)
        # Graph variables
        self.win_t = None
        self.win_s = None
        self.time_in_graph = None
        self.sig_in_graph = None
        self.curve = None
        self.n_samples_psd = None
        self.y_range = None
        # Custom menu
        self.plot_item_view_box = None
        self.widget.wheelEvent = self.mouse_wheel_event

    class PSDPlotViewBoxMenu(QMenu):
        """This class inherits from GMenu and implements the menu that appears
        when right click is performed on a graph
        """

        def __init__(self, psd_plot_handler):
            """Class constructor

            Parameters
            -----------
            psd_plot_handler: PlotWidget
                PyQtGraph PlotWidget class where the actions are performed
            """
            QMenu.__init__(self)
            # Pointer to the psd_plot_handler
            self.psd_plot_handler = psd_plot_handler

        def select_channel(self):
            cha_label = self.sender().text()
            for i in range(self.psd_plot_handler.receiver.n_cha):
                if self.psd_plot_handler.receiver.l_cha[i] == cha_label:
                    self.psd_plot_handler.select_channel(i)

        def set_channel_list(self):
            for i in range(self.psd_plot_handler.receiver.n_cha):
                channel_action = QAction(
                    self.psd_plot_handler.receiver.l_cha[i], self)
                channel_action.triggered.connect(self.select_channel)
                self.addAction(channel_action)

    def set_custom_menu(self):
        # Delete the context menu
        self.widget.sceneObj.contextMenu = None
        # Delete the ctrlMenu (transformations options)
        self.plot_item.ctrlMenu = None
        # Get view box
        self.plot_item_view_box = self.plot_item.getViewBox()
        # Set the customized menu in the graph
        self.plot_item_view_box.menu = self.PSDPlotViewBoxMenu(self)

    def mouse_wheel_event(self, event):
        if event.angleDelta().y() > 0:
            self.y_range = [r / 1.5 for r in self.y_range]

        else:
            self.y_range = [r * 1.5 for r in self.y_range]
        self.draw_y_axis_ticks()

    @staticmethod
    def get_default_settings():
        preprocessing_settings = {
            'frequency-filter': {
                'apply': True,
                'type': 'highpass',
                'cutoff-freq': [1],
                'order': 5
            },
            'notch-filter': {
                'apply': True,
                'freq': 50,
                'bandwidth': [-0.5, 0.5],
                'order': 5
            }
        }
        visualization_settings = {
            'x_range': [0.1, 30],
            'scaling': {
                'scale': [0, 1],
                'apply_autoscale': True,
                'n_std_tolerance_autoscale': 1.25,
                'std_factor_separation_autoscale': 5,
            },
            'psd_window_seconds': 5,
            'welch_overlap_pct': 25,
            'welch_seg_len_pct': 50,
            'init_channel_label': None,
            'title': 'auto',
            'x_axis_label': '<b>Frequency</b> (Hz)',
            'y_axis_label': {
                'text': '<b>Power</b>',
                'units': '<math>V<sup>2</sup>/Hz</math>'
            }
        }
        return preprocessing_settings, visualization_settings

    @staticmethod
    def check_settings(preprocessing_settings, visualization_settings):
        pass

    @staticmethod
    def check_signal(signal_type):
        return True

    def select_channel(self, cha):
        """ This function changes the channel used to compute the PSD displayed in the graph.

        :param cha: sample frecuency in Hz
        """
        self.curr_cha = cha
        self.widget.setTitle(str(self.receiver.l_cha[cha]))

    def init_plot(self):
        """ This function changes the time of signal plotted in the graph. It
        depends on the sample frecuency.
        """
        # Set custom menu
        self.set_custom_menu()
        self.set_titles(self.visualization_settings['title'],
                        self.visualization_settings['x_axis_label'],
                        self.visualization_settings['y_axis_label'])
        # Update variables
        self.win_t = self.visualization_settings['psd_window_seconds']
        self.win_s = int(self.win_t * self.receiver.fs)
        self.n_samples_psd = self.win_s
        self.y_range = self.visualization_settings['scaling']['scale']
        if not isinstance(self.y_range, list):
            self.y_range = [-self.y_range, self.y_range]
        # Update view box menu
        self.plot_item_view_box.menu.set_channel_list()
        init_cha_label = self.visualization_settings['init_channel_label']
        init_cha = self.receiver.get_channel_indexes_from_labels(init_cha_label) if \
            init_cha_label is not None else 0
        self.select_channel(init_cha)
        # Place curves in plot
        curve_pen = pg.mkPen(color=self.curve_color,
                             width=self.curve_width,
                             style=Qt.SolidLine)
        self.curve = self.widget.plot(pen=curve_pen)
        # Draw y axis
        self.draw_y_axis_ticks()
        self.draw_x_axis_ticks()
        # Signal plotted
        self.time_in_graph = np.zeros(1)
        self.sig_in_graph = np.zeros([1, self.receiver.n_cha])

    def draw_y_axis_ticks(self):
        self.plot_item.setYRange(self.y_range[0],
                                 self.y_range[1],
                                 padding=0)

    def draw_x_axis_ticks(self):
        self.plot_item.setXRange(
            self.visualization_settings['x_range'][0],
            self.visualization_settings['x_range'][1],
            padding=0)

    def append_data(self, chunk_times, chunk_signal):
        self.time_in_graph = np.hstack((self.time_in_graph, chunk_times))
        if len(self.time_in_graph) >= self.win_s:
            self.time_in_graph = self.time_in_graph[-self.win_s:]
        self.sig_in_graph = np.vstack((self.sig_in_graph, chunk_signal))
        if len(self.sig_in_graph) >= self.win_s:
            self.sig_in_graph = self.sig_in_graph[-self.win_s:]
        return self.time_in_graph.copy(), self.sig_in_graph.copy()

    def set_data(self, x_in_graph, sig_in_graph):
        self.curve.setData(x=x_in_graph, y=sig_in_graph)

    def autoscale(self, y_in_graph):
        scaling_sett = self.visualization_settings['scaling']
        if scaling_sett['apply_autoscale']:
            y_std = np.std(y_in_graph)
            std_tol = scaling_sett['n_std_tolerance_autoscale']
            std_factor = scaling_sett['std_factor_separation_autoscale']
            if y_std > self.y_range[1] * std_tol or \
                    y_std < self.y_range[1] / std_tol:
                self.y_range[1] = std_factor * y_std
                self.draw_y_axis_ticks()

    def update_plot(self, chunk_times, chunk_signal):
        """
        This function updates the data in the graph. Notice that channel 0 is
        drew up in the chart, whereas the last channel is in the bottom.
        """
        try:
            # Append new data and get safe copy
            x_in_graph, sig_in_graph = \
                self.append_data(chunk_times, chunk_signal)
            # Compute PSD
            welch_seg_len = np.round(
                self.visualization_settings['welch_seg_len_pct'] / 100.0 *
                sig_in_graph.shape[0]).astype(int)
            welch_overlap = np.round(
                self.visualization_settings['welch_overlap_pct'] / 100.0 *
                welch_seg_len).astype(int)
            welch_ndft = welch_seg_len
            x_in_graph, sig_in_graph = scp_signal.welch(
                sig_in_graph[:, self.curr_cha], fs=self.receiver.fs,
                nperseg=welch_seg_len, noverlap=welch_overlap,
                nfft=welch_ndft, axis=0)
            # Set data
            self.set_data(x_in_graph, sig_in_graph)
            # Update y range (only if autoscale is activated)
            self.autoscale(sig_in_graph)
        except Exception as e:
            self.handle_exception(e)

    def clear_plot(self):
        self.widget.clear()


class RealTimePlotWorker(QThread):

    """Thread that receives samples in real time and sends them to the gui
    for plotting
    """
    update = pyqtSignal(np.ndarray, np.ndarray)
    error = pyqtSignal(Exception)

    def __init__(self, plot_state, receiver, preprocessor):
        super().__init__()
        self.plot_state = plot_state
        self.receiver = receiver
        self.preprocessor = preprocessor
        self.preprocessor.fit(self.receiver.fs, self.receiver.n_cha)
        self.refresh_rate = 125/500

    def run(self):
        try:
            self.receiver.flush_stream()
            while self.plot_state.value == constants.PLOT_STATE_ON:
                # Get chunks
                chunk_data, chunk_times = self.receiver.get_chunk()
                chunk_data = self.preprocessor.transform(chunk_data)
                # Check if the plot is ready to receive data (sometimes get
                # chunk takes a while and the user presses the button in
                # between)
                if self.plot_state.value == constants.PLOT_STATE_ON:
                    self.update.emit(chunk_times, chunk_data)
                # Wait a bit
                time.sleep(len(chunk_data) / self.receiver.fs)
        except Exception as e:
            self.error.emit(e)


def get_plot_info(plot_uid):
    for plot in __plots_info__:
        if plot['uid'] == plot_uid:
            return plot


__plots_info__ = [
    {
        'uid': 'TimePlotMultichannel',
        'description': 'Plot to represent signals in time. If the '
                       'signal has several channels, the plot will '
                       'display each of them with different offset.',
        'class': TimePlotMultichannel
    },
    {
        'uid': 'PSDPlotMultichannel',
        'description': 'Plot to represent the power spectral density of a '
                       'signal. If the signal has several channels, the plot '
                       'will display each of them with different offset.',
        'class': PSDPlotMultichannel
    },
    {
        'uid': 'TimePlot',
        'description': 'Plot to represent a signal.',
        'class': TimePlot
    },
    {
        'uid': 'PSDPlot',
        'description': 'Plot to represent the power spectral density.',
        'class': PSDPlot
    },
    {
        'uid': 'TopographyPlot',
        'description': 'Real time topography plot for M/EEG signals.',
        'class': TopographyPlot
    },
    {
        'uid': 'ConnectivityPlot',
        'description': 'Real time connectivity plot for M/EEG signals.',
        'class': ConnectivityPlot
    },
]<|MERGE_RESOLUTION|>--- conflicted
+++ resolved
@@ -136,12 +136,7 @@
         raise NotImplemented
 
 
-<<<<<<< HEAD
-class TopographyPlot(RealTimePlot):
-
-=======
 class HeadPlot(RealTimePlot):
->>>>>>> 90a95899
     def __init__(self, uid, plot_state, medusa_interface, theme_colors):
         super().__init__(uid, plot_state, medusa_interface, theme_colors)
         # Graph variables
@@ -169,7 +164,6 @@
         self.widget = FigureCanvasQTAgg(fig)
         # Important to avoid minimum size of the figure!!
         self.widget.figure.set_size_inches(0, 0)
-        self.topo_plot = None
 
     @staticmethod
     def check_signal(signal_type):
@@ -177,9 +171,6 @@
             raise ValueError('Only EEG signals are supported for the moment')
         else:
             return True
-<<<<<<< HEAD
-
-=======
 
     def init_head_plot(self):
         # Create widget
@@ -227,7 +218,6 @@
     def __init__(self, uid, plot_state, medusa_interface, theme_colors):
         super().__init__(uid, plot_state, medusa_interface, theme_colors)
 
->>>>>>> 90a95899
     @staticmethod
     def get_default_settings():
         preprocessing_settings = {
@@ -250,17 +240,6 @@
                 'power-range': [8, 13]}
         }
         visualization_settings = {
-<<<<<<< HEAD
-            "update-rate": 0.2,
-            "title": "<b>TopoPlot</b>",
-            "channel-standard": "10-05",
-            "extra_radius": 0.29,
-            "interp_points": 100,
-            "cmap": "PiYG",
-            "head_skin_color": "#E8BEAC",
-            "plot_channel_labels": True,
-            "plot_channel_points": True
-=======
             'update-rate': 0.2,
             'interp-points': 100,
             'color-map': 'viridis',
@@ -270,7 +249,6 @@
             'plot-skin': True,
             'skin-color': '#ffad91',
             'title': 'auto',
->>>>>>> 90a95899
         }
         return preprocessing_settings, visualization_settings
 
@@ -278,27 +256,8 @@
     def check_settings(signal_settings, plot_settings):
         return True
 
-    def append_data(self, chunk_times, chunk_signal):
-        self.time_in_graph = np.hstack((self.time_in_graph, chunk_times))
-        if len(self.time_in_graph) >= self.win_s:
-            self.time_in_graph = self.time_in_graph[-self.win_s:]
-        self.sig_in_graph = np.vstack((self.sig_in_graph, chunk_signal))
-        if len(self.sig_in_graph) >= self.win_s:
-            self.sig_in_graph = self.sig_in_graph[-self.win_s:]
-        return self.time_in_graph.copy(), self.sig_in_graph.copy()
-
     def init_plot(self):
-        # Create widget
-        self.channel_set = meeg.EEGChannelSet()
-        self.channel_set.set_standard_montage(
-            l_cha=self.receiver.l_cha,
-            standard=self.visualization_settings['channel-standard'])
-        # Initialize
-        self.topo_plot = head_plots.TopographicPlot(
-            axes=self.widget.figure.axes[0],
-            channel_set=self.channel_set,
-            **self.visualization_settings
-        )
+        self.init_head_plot()
         # Signal processing
         self.win_s = int(
             self.preprocessing_settings['PSD']['time-window']*self.receiver.fs)
@@ -335,63 +294,27 @@
                     psd=psd[np.newaxis, :, :], fs=self.receiver.fs,
                     target_band=self.preprocessing_settings['PSD']['power-range'])
                 # Plot topography
-                self.topo_plot.update(values=power_values)
+                if self.plot_handles is not None:
+                    head_plots.remove_handles(self.plot_handles)
+                self.plot_handles = head_plots.plot_topography(
+                    axes=self.widget.figure.axes[0],
+                    channel_set=self.channel_set,
+                    values=power_values,
+                    interp_points=self.visualization_settings['interp-points'],
+                    cmap=self.visualization_settings['color-map'],
+                    show_colorbar=False,
+                    plot_extra=False)
                 self.widget.draw()
         except Exception as e:
             self.handle_exception(e)
 
-<<<<<<< HEAD
-    def clear_plot(self):
-        self.topo_plot.clear()
-        self.widget.draw()
-
-
-class ConnectivityPlot(RealTimePlot):
-=======
 
 class ConnectivityPlot(HeadPlot):
->>>>>>> 90a95899
 
     def __init__(self, uid, plot_state, medusa_interface, theme_colors):
         super().__init__(uid, plot_state, medusa_interface, theme_colors)
-        # Graph variables
-        self.fig = None
-        self.axes = None
-        self.channel_set = None
-        self.win_s = None
-        self.interp_p = None
-        self.cmap = None
-        self.show_channels = None
-        self.show_clabel = None
-        self.time_in_graph = None
-        self.sig_in_graph = None
-        self.head_handles = None
-        self.plot_handles = None
-        self.update_samples = None
-        self.samples_counter = 0
         self.clim = None
 
-<<<<<<< HEAD
-        # Create widget
-        fig = Figure()
-        fig.add_subplot(111)
-        fig.tight_layout()
-        fig.patch.set_color(self.theme_colors['THEME_BG_DARK'])
-        # fig.patch.set_alpha(0.0)
-        self.widget = FigureCanvasQTAgg(fig)
-        # Important to avoid minimum size of the figure!!
-        self.widget.figure.set_size_inches(0, 0)
-        self.conn_plot = None
-
-    @staticmethod
-    def check_signal(signal_type):
-        if signal_type != 'EEG':
-            raise ValueError('Only EEG signals are supported for the moment')
-        else:
-            return True
-
-=======
->>>>>>> 90a95899
     @staticmethod
     def get_default_settings():
         preprocessing_settings = {
@@ -414,15 +337,6 @@
                 'band-range': [8, 13]}
         }
         visualization_settings = {
-<<<<<<< HEAD
-            "update-rate": 0.2,
-            "title": "<b>ConnectivityPlot</b>",
-            "channel-standard": "10-05",
-            "cmap": "RdBu",
-            "head_skin_color": "#E8BEAC",
-            "plot_channel_labels": True,
-            "plot_channel_points": True
-=======
             'update-rate': 0.2,
             'color-map': 'viridis',
             'channel-standard': '10-05',
@@ -431,7 +345,6 @@
             'plot-skin': True,
             'skin-color': '#ffad91',
             'title': 'auto',
->>>>>>> 90a95899
         }
         return preprocessing_settings, visualization_settings
 
@@ -446,40 +359,21 @@
         else:
             return True
 
-    def append_data(self, chunk_times, chunk_signal):
-        self.time_in_graph = np.hstack((self.time_in_graph, chunk_times))
-        if len(self.time_in_graph) >= self.win_s:
-            self.time_in_graph = self.time_in_graph[-self.win_s:]
-        self.sig_in_graph = np.vstack((self.sig_in_graph, chunk_signal))
-        if len(self.sig_in_graph) >= self.win_s:
-            self.sig_in_graph = self.sig_in_graph[-self.win_s:]
-        return self.time_in_graph.copy(), self.sig_in_graph.copy()
-
     def init_plot(self):
-        # Create widget
-        self.channel_set = meeg.EEGChannelSet()
-        self.channel_set.set_standard_montage(
-            l_cha=self.receiver.l_cha,
-            standard=self.visualization_settings['channel-standard'])
-        # Initialize
-        self.conn_plot = head_plots.ConnectivityPlot(
-            axes=self.widget.figure.axes[0],
-            channel_set=self.channel_set,
-            **self.visualization_settings
-        )
+        self.init_head_plot()
         # Signal processing
         self.win_s = int(
             self.preprocessing_settings
-            ['Connectivity']['time-window'] * self.receiver.fs)
+            ['Connectivity']['time-window']*self.receiver.fs)
         self.update_samples = int(
-            self.visualization_settings['update-rate'] * self.receiver.fs)
+            self.visualization_settings['update-rate']*self.receiver.fs)
         # Update view box menu
         self.time_in_graph = np.zeros(1)
         self.sig_in_graph = np.zeros([1, self.receiver.n_cha])
         if self.preprocessing_settings['Connectivity']['conn_metric'] == 'aec':
-            self.clim = [-1, 1]
+            self.clim = [-1,1]
         else:
-            self.clim = [0, 1]
+            self.clim = [0,1]
 
     def update_plot(self, chunk_times, chunk_signal):
         try:
@@ -492,45 +386,34 @@
             if self.samples_counter >= self.update_samples:
                 self.samples_counter = 0
                 # Compute connectivity
-                if self.preprocessing_settings \
-                        ['Connectivity']['conn_metric'] == 'aec':
+                if self.preprocessing_settings\
+                    ['Connectivity']['conn_metric'] == 'aec':
                     adj_mat = amplitude_connectivity.aec(sig_in_graph).squeeze()
                 else:
                     adj_mat = phase_connectivity.phase_connectivity(
-                        sig_in_graph,
-                        self.preprocessing_settings['Connectivity']
+                        sig_in_graph, self.preprocessing_settings['Connectivity']
                         ['conn_metric']).squeeze()
 
                 # Apply threshold
-<<<<<<< HEAD
-                if self.preprocessing_settings['Connectivity'][
-                    'threshold'] is not None:
-                    th_idx = adj_mat > np.percentile(adj_mat,
-                                                     self.preprocessing_settings[
-                                                         'Connectivity'][
-                                                         'threshold']
-                                                     )
-=======
                 if self.preprocessing_settings['Connectivity']['threshold'] is not None:
                     th_idx = np.abs(adj_mat) > np.percentile(np.abs(adj_mat),
                             self.preprocessing_settings['Connectivity']['threshold']
                             )
->>>>>>> 90a95899
                     adj_mat = adj_mat * th_idx
 
                 # Plot connectivity
-                self.conn_plot.update(adj_mat=adj_mat)
+                if self.plot_handles is not None:
+                    head_plots.remove_handles(self.plot_handles)
+                self.plot_handles = head_plots.plot_connectivity(
+                    axes=self.widget.figure.axes[0],
+                    channel_set=self.channel_set,
+                    adj_mat=adj_mat,
+                    cmap=self.visualization_settings['color-map'],
+                    clim=self.clim)
                 self.widget.draw()
         except Exception as e:
             self.handle_exception(e)
 
-<<<<<<< HEAD
-    def clear_plot(self):
-        self.conn_plot.clear()
-        self.widget.draw()
-
-=======
->>>>>>> 90a95899
 
 class RealTimePlotPyQtGraph(RealTimePlot, ABC):
 
